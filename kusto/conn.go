package kusto

// Conn.go holds the connection to the Kusto server and provides methods to do queries
// and receive Kusto frames back.

import (
	"bytes"
	"context"
	"encoding/json"
	"fmt"
	"github.com/rs/zerolog"
	"io"
	"net/http"
	"net/url"
	"strings"
	"sync"
	"sync/atomic"
	"unicode"

	"github.com/Azure/azure-kusto-go/kusto/data/errors"
	"github.com/Azure/azure-kusto-go/kusto/internal/frames"
	v1 "github.com/Azure/azure-kusto-go/kusto/internal/frames/v1"
	v2 "github.com/Azure/azure-kusto-go/kusto/internal/frames/v2"
	"github.com/Azure/azure-kusto-go/kusto/internal/response"
	truestedEndpoints "github.com/Azure/azure-kusto-go/kusto/trustedendpoints"
	"github.com/google/uuid"
)

var bufferPool = sync.Pool{
	New: func() interface{} {
		return &bytes.Buffer{}
	},
}

// Conn provides connectivity to a Kusto instance.
type Conn struct {
	endpoint                           string
	auth                               Authorization
	endMgmt, endQuery, endStreamIngest *url.URL
	client                             *http.Client
	endpointValidated                  atomic.Bool
	clientDetails                      *ClientDetails
}

// NewConn returns a new Conn object with an injected http.Client
func NewConn(endpoint string, auth Authorization, client *http.Client, clientDetails *ClientDetails) (*Conn, error) {
	u, err := url.Parse(endpoint)
	if err != nil {
		return nil, errors.ES(errors.OpServConn, errors.KClientArgs, "could not parse the endpoint(%s): %s", endpoint, err).SetNoRetry()
	}

	if endpoint == "" {
		return nil, errors.ES(errors.OpQuery, errors.KClientArgs, "endpoint cannot be empty")
	}

	if (u.Scheme != "https") && auth.TokenProvider.AuthorizationRequired() {
		return nil, errors.ES(errors.OpServConn, errors.KClientArgs, "cannot use token provider with http endpoint, as it would send the token in clear text").SetNoRetry()
	}

	if !strings.HasPrefix(u.Path, "/") {
		u.Path = "/" + u.Path
	}

	c := &Conn{
		auth:            auth,
		endMgmt:         u.JoinPath("/v1/rest/mgmt"),
		endQuery:        u.JoinPath("/v2/rest/query"),
		endStreamIngest: u.JoinPath("/v1/rest/ingest"),
		client:          client,
		clientDetails:   clientDetails,
		endpoint:        endpoint,
	}

	return c, nil
}

type queryMsg struct {
	DB         string            `json:"db"`
	CSL        string            `json:"csl"`
	Properties requestProperties `json:"properties,omitempty"`
}

type connOptions struct {
	queryOptions *queryOptions
}

// query makes a query for the purpose of extracting data from Kusto. Context can be used to set
// a timeout or cancel the query. Queries cannot take longer than 5 minutes.
func (c *Conn) query(ctx context.Context, db string, query Statement, options *queryOptions) (execResp, error) {
	if strings.HasPrefix(strings.TrimSpace(query.String()), ".") {
		return execResp{}, errors.ES(errors.OpQuery, errors.KClientArgs, "a Stmt to Query() cannot begin with a period(.), only Mgmt() calls can do that").SetNoRetry()
	}

	return c.execute(ctx, execQuery, db, query, *options.requestProperties)
}

// mgmt is used to do management queries to Kusto.
func (c *Conn) mgmt(ctx context.Context, db string, query Statement, options *queryOptions) (execResp, error) {
	return c.execute(ctx, execMgmt, db, query, *options.requestProperties)
}

func (c *Conn) queryToJson(ctx context.Context, db string, query Statement, options *queryOptions) (string, error) {
	_, _, _, body, e := c.doRequest(ctx, execQuery, db, query, *options.requestProperties)
	if e != nil {
		return "", e
	}

	defer body.Close()
	all, e := io.ReadAll(body)
	return string(all), e
}

const (
	execQuery = 1
	execMgmt  = 2
)

type execResp struct {
	reqHeader  http.Header
	respHeader http.Header
	frameCh    chan frames.Frame
}

func (c *Conn) execute(ctx context.Context, execType int, db string, query Statement, properties requestProperties) (execResp, error) {
	logger := zerolog.Ctx(ctx).With().
		Str("function", "execute").
		Str("db", db).
		Str("query", query.String()).
		Str("clientRequestID", properties.ClientRequestID).
		Str("User", properties.User).
		Str("Application", properties.Application).
		Logger()

	logger.Info().Msg("starting execution")
	op, reqHeader, respHeader, body, e := c.doRequest(ctx, execType, db, query, properties)
	if e != nil {
		logger.Error().Err(e).Msg("request failed")
		return execResp{}, e
	}

	logger.Info().Msg("request done")

	var dec frames.Decoder
	var decName = ""
	switch execType {
	case execMgmt:
		dec = &v1.Decoder{}
		decName = "v1"
	case execQuery:
		dec = &v2.Decoder{}
		decName = "v2"
	default:
		return execResp{}, errors.ES(op, errors.KInternal, "unknown execution type was %v", execType).SetNoRetry()
	}

	logger.Info().Str("decoder", decName).Msg("decoder created")

	frameCh := dec.Decode(ctx, body, op)

	logger.Info().Msg("decoder started")

	return execResp{reqHeader: reqHeader, respHeader: respHeader, frameCh: frameCh}, nil
}

func (c *Conn) doRequest(ctx context.Context, execType int, db string, query Statement, properties requestProperties) (errors.Op, http.Header, http.Header,
	io.ReadCloser, error) {
<<<<<<< HEAD

	logger := zerolog.Ctx(ctx).With().
		Str("function", "doRequest").
		Str("db", db).
		Str("query", query.String()).
		Str("execType", fmt.Sprintf("%v", execType)).
		Logger()

	logger.Info().Msg("starting doRequest")

	logger.Info().Msg("validating endpoint")

	err := c.validateEndpoint()

	logger.Info().Msg("validated endpoint")

=======
>>>>>>> 6d09f800
	var op errors.Op
	err := c.validateEndpoint()
	if err != nil {
		op = errors.OpQuery
		return 0, nil, nil, nil, errors.E(op, errors.KInternal, fmt.Errorf("could not validate endpoint: %w", err))
	}

	if execType == execQuery {
		op = errors.OpQuery
	} else if execType == execMgmt {
		op = errors.OpMgmt
	}

	logger.Info().Str("op", op.String()).Msg("setting op")

	var endpoint *url.URL

	buff := bufferPool.Get().(*bytes.Buffer)
	buff.Reset()
	defer bufferPool.Put(buff)

	logger.Info().Msg("got buffer from pool")

	switch execType {
	case execQuery, execMgmt:
		var err error
		var csl string
		if query.SupportsInlineParameters() || properties.QueryParameters.Count() == 0 {
			csl = query.String()
		} else {
			csl = fmt.Sprintf("%s\n%s", properties.QueryParameters.ToDeclarationString(), query.String())
		}

		logger.Info().Str("query", csl).Msg("got query")

		err = json.NewEncoder(buff).Encode(
			queryMsg{
				DB:         db,
				CSL:        csl,
				Properties: properties,
			},
		)
		logger.Info().Msg("encoded query")

		if err != nil {
			logger.Error().Err(err).Msg("could not JSON marshal the Query message")
			return 0, nil, nil, nil, errors.E(op, errors.KInternal, fmt.Errorf("could not JSON marshal the Query message: %w", err))
		}
		if execType == execQuery {
			endpoint = c.endQuery
		} else {
			endpoint = c.endMgmt
		}

	default:
		return 0, nil, nil, nil, errors.ES(op, errors.KInternal, "internal error: did not understand the type of execType: %d", execType)
	}

	headers := c.getHeaders(properties)
	logger.Info().Dict("headers", zerolog.Dict().Fields(headers)).Msg("got headers")
	responseHeaders, closer, err := c.doRequestImpl(ctx, op, endpoint, io.NopCloser(buff), headers, fmt.Sprintf("With query: %s", query.String()))
	return op, headers, responseHeaders, closer, err
}

func (c *Conn) doRequestImpl(
	ctx context.Context,
	op errors.Op,
	endpoint *url.URL,
	buff io.ReadCloser,
	headers http.Header,
	errorContext string) (http.Header, io.ReadCloser, error) {

	logger := zerolog.Ctx(ctx).With().
		Str("function", "doRequestImpl").
		Str("endpoint", endpoint.String()).
		Str("errorContext", errorContext).
		Logger()

	// Replace non-ascii chars in headers with '?'
	for _, values := range headers {
		var builder strings.Builder
		for i := range values {
			for _, char := range values[i] {
				if char > unicode.MaxASCII {
					builder.WriteRune('?')
				} else {
					builder.WriteRune(char)
				}
			}
			values[i] = builder.String()
		}
	}

	logger.Info().Dict("headers", zerolog.Dict().Fields(headers)).Msg("got headers")

	if c.auth.TokenProvider != nil && c.auth.TokenProvider.AuthorizationRequired() {
		c.auth.TokenProvider.SetHttp(c.client)
		token, tokenType, tkerr := c.auth.TokenProvider.AcquireToken(ctx)
		if tkerr != nil {
			return nil, nil, errors.ES(op, errors.KInternal, "Error while getting token : %s", tkerr)
		}
		headers.Add("Authorization", fmt.Sprintf("%s %s", tokenType, token))
	}

	logger.Info().Msg("added authorization header")

	req := &http.Request{
		Method: http.MethodPost,
		URL:    endpoint,
		Header: headers,
		Body:   buff,
	}

	logger.Info().Msg("created request")

	resp, err := c.client.Do(req.WithContext(ctx))
	logger.Info().Msg("sent request")

	if err != nil {
		logger.Error().Err(err).Msg("error sending request")
		// TODO(jdoak): We need a http error unwrap function that pulls out an *errors.Error.
		return nil, nil, errors.E(op, errors.KHTTPError, fmt.Errorf("%v, %w", errorContext, err))
	}

	logger.Info().Msg("got response")
	body, err := response.TranslateBody(resp, op, logger)
	if err != nil {
		logger.Error().Err(err).Msg("error translating response body")
		return nil, nil, err
	}

	if resp.StatusCode != http.StatusOK {
		logger.Error().Msg("response status code not OK")
		return nil, nil, errors.HTTP(op, resp.Status, resp.StatusCode, body, fmt.Sprintf("error from Kusto endpoint, %v", errorContext))
	}
	return resp.Header, body, nil
}

func (c *Conn) validateEndpoint() error {
	if !c.endpointValidated.Load() {
		var err error
		if cloud, err := GetMetadata(c.endpoint, c.client); err == nil {
			err = truestedEndpoints.Instance.ValidateTrustedEndpoint(c.endpoint, cloud.LoginEndpoint)
			if err == nil {
				c.endpointValidated.Store(true)
			}
		}

		return err
	}

	return nil
}

const ClientRequestIdHeader = "x-ms-client-request-id"
const ApplicationHeader = "x-ms-app"
const UserHeader = "x-ms-user"
const ClientVersionHeader = "x-ms-client-version"

func (c *Conn) getHeaders(properties requestProperties) http.Header {
	header := http.Header{}
	header.Add("Accept", "application/json")
	header.Add("Accept-Encoding", "gzip, deflate")
	header.Add("Content-Type", "application/json; charset=utf-8")
	header.Add("Connection", "Keep-Alive")
	header.Add("x-ms-version", "2019-02-13")

	if properties.ClientRequestID != "" {
		header.Add(ClientRequestIdHeader, properties.ClientRequestID)
	} else {
		header.Add(ClientRequestIdHeader, "KGC.execute;"+uuid.New().String())
	}

	if properties.Application != "" {
		header.Add(ApplicationHeader, properties.Application)
	} else {
		header.Add(ApplicationHeader, c.clientDetails.ApplicationForTracing())
	}

	if properties.User != "" {
		header.Add(UserHeader, properties.User)
	} else {
		header.Add(UserHeader, c.clientDetails.UserNameForTracing())
	}

	header.Add(ClientVersionHeader, c.clientDetails.ClientVersionForTracing())
	return header
}

func (c *Conn) Close() error {
	c.client.CloseIdleConnections()
	return nil
}<|MERGE_RESOLUTION|>--- conflicted
+++ resolved
@@ -164,8 +164,6 @@
 
 func (c *Conn) doRequest(ctx context.Context, execType int, db string, query Statement, properties requestProperties) (errors.Op, http.Header, http.Header,
 	io.ReadCloser, error) {
-<<<<<<< HEAD
-
 	logger := zerolog.Ctx(ctx).With().
 		Str("function", "doRequest").
 		Str("db", db).
@@ -177,18 +175,14 @@
 
 	logger.Info().Msg("validating endpoint")
 
-	err := c.validateEndpoint()
-
-	logger.Info().Msg("validated endpoint")
-
-=======
->>>>>>> 6d09f800
 	var op errors.Op
 	err := c.validateEndpoint()
 	if err != nil {
 		op = errors.OpQuery
 		return 0, nil, nil, nil, errors.E(op, errors.KInternal, fmt.Errorf("could not validate endpoint: %w", err))
 	}
+
+	logger.Info().Msg("validated endpoint")
 
 	if execType == execQuery {
 		op = errors.OpQuery
