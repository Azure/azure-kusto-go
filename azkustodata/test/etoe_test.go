package etoe

import (
	"context"
	"fmt"
	"github.com/Azure/azure-kusto-go/azkustodata"
	"github.com/Azure/azure-kusto-go/azkustodata/errors"
	"github.com/Azure/azure-kusto-go/azkustodata/kql"
	"github.com/Azure/azure-kusto-go/azkustodata/query"
	v1 "github.com/Azure/azure-kusto-go/azkustodata/query/v1"
	v2 "github.com/Azure/azure-kusto-go/azkustodata/query/v2"
	"github.com/Azure/azure-kusto-go/azkustodata/testshared"
	"github.com/Azure/azure-kusto-go/azkustodata/utils"
	"github.com/Azure/azure-kusto-go/azkustodata/value"
	"github.com/Azure/azure-sdk-for-go/sdk/azcore"
	"github.com/Azure/azure-sdk-for-go/sdk/azidentity"
	"github.com/google/uuid"
	"github.com/shopspring/decimal"
	"github.com/stretchr/testify/assert"
	"github.com/stretchr/testify/require"
	"go.uber.org/goleak"
	"math/rand"
	"net/http"
	"regexp"
	"strings"
	"testing"
	"time"
	"unicode"
)

type queryFunc func(ctx context.Context, db string, query azkustodata.Statement, options ...azkustodata.QueryOption) (v2.FullDataset, error)

type mgmtFunc func(ctx context.Context, db string, query azkustodata.Statement, options ...azkustodata.QueryOption) (v1.Dataset, error)
<<<<<<< HEAD
=======

// TODO: tests for iterative query
>>>>>>> 23ce6553

type queryJsonFunc func(ctx context.Context, db string, query azkustodata.Statement, options ...azkustodata.QueryOption) (string, error)
type DynamicTypeVariations struct {
	PlainValue value.Dynamic
	PlainArray value.Dynamic
	PlainJson  value.Dynamic
	JsonArray  value.Dynamic
}

type MgmtProjectionResult struct {
	A string
}

type AllDataType struct {
	Vnum  int32                  `kusto:"vnum"`
	Vdec  value.Decimal          `kusto:"vdec"`
	Vdate time.Time              `kusto:"vdate"`
	Vspan value.Timespan         `kusto:"vspan"`
	Vobj  map[string]interface{} `kusto:"vobj"`
	Vb    bool                   `kusto:"vb"`
	Vreal float64                `kusto:"vreal"`
	Vstr  string                 `kusto:"vstr"`
	Vlong int64                  `kusto:"vlong"`
	Vguid value.GUID             `kusto:"vguid"`
}

func isASCII(s string) bool {
	for _, c := range s {
		if c > unicode.MaxASCII {
			return false
		}
	}
	return true
}

func TestAuth(t *testing.T) {
	t.Parallel()
	transporter := utils.Transporter{ // using custom transporter to make sure it closes
		Http: &http.Client{
			Transport: &http.Transport{
				IdleConnTimeout:   0,
				DisableKeepAlives: true,
			},
		},
	}
	defaultCred, err := azidentity.NewDefaultAzureCredential(&azidentity.DefaultAzureCredentialOptions{
		ClientOptions: azcore.ClientOptions{
			Transport: &transporter,
		},
	})
	require.NoError(t, err)
	credential, err := azidentity.NewChainedTokenCredential([]azcore.TokenCredential{
		defaultCred,
	}, &azidentity.ChainedTokenCredentialOptions{})
	require.NoError(t, err)

	tests := []struct {
		desc string
		kcsb *azkustodata.ConnectionStringBuilder
	}{
		{
			desc: "Default",
			kcsb: azkustodata.NewConnectionStringBuilder(testConfig.Endpoint).WithDefaultAzureCredential(),
		},
		{
			desc: "With TokenCredential",
			kcsb: azkustodata.NewConnectionStringBuilder(testConfig.Endpoint).WithTokenCredential(credential),
		},
	}

	for _, test := range tests {
		test := test
		t.Run(test.desc, func(t *testing.T) {
			t.Parallel()
			client, err := azkustodata.New(test.kcsb)
			require.NoError(t, err)
			defer func(client *azkustodata.Client) {
				err := client.Close()
				if err != nil {
					require.NoError(t, err)
				}
			}(client)

			res, err := client.Query(context.Background(), testConfig.Database, kql.New("print 1"))
			assert.NoError(t, err)
			rows, err := res.Results()[0].GetAllRows()
			assert.NoError(t, err)
			assert.Equal(t, "1\n", rows[0].String())
		})
	}

}

func TestQueries(t *testing.T) {
	t.Parallel()

	if skipETOE || testing.Short() {
		t.Skipf("end to end tests disabled: missing config.json file in etoe directory")
	}

	_, cancel := context.WithCancel(context.Background())
	defer cancel()
	client, err := azkustodata.New(testConfig.kcsb)
	if err != nil {
		panic(err)
	}

	t.Cleanup(func() {
		t.Log("Closing client")
		require.NoError(t, client.Close())
		t.Log("Closed client")
	})

	allDataTypesTable := fmt.Sprintf("goe2e_all_data_types_%d_%d", time.Now().UnixNano(), rand.Int())
	err = testshared.CreateAllDataTypesTable(t, client, allDataTypesTable)
	require.NoError(t, err)

	tests := []struct {
		// desc is a description of a test.
		desc string
		// stmt is the query to run.
		stmt azkustodata.Statement
		// setup is a function that will be called before the test runs.
		setup func() error
		// teardown is a functiont that will be called before the test ends.
		teardown func() error
		qcall    queryFunc
		mcall    mgmtFunc
		qjcall   queryJsonFunc
		options  interface{} // either []azkustodata.QueryOption or []azkustodata.MgmtOption
		// doer is called from within the function passed to RowIterator.Do(). It allows us to collect the data we receive.
		doer func(row query.Row, update interface{}) error
		// gotInit creates the variable that will be used by doer's update argument.
		gotInit func() interface{}
		// want is the data we want to receive from the query.
		want  interface{}
		want2 interface{}
	}{
		{
			desc:  "Query: Retrieve count of the number of rows that match",
			stmt:  kql.New("").AddTable(allDataTypesTable).AddLiteral("| count"),
			qcall: client.Query,
			doer: func(row query.Row, update interface{}) error {
				rec := testshared.CountResult{}
				if err := row.ToStruct(&rec); err != nil {
					return err
				}
				recs := update.(*[]testshared.CountResult)
				*recs = append(*recs, rec)
				return nil
			},
			gotInit: func() interface{} {
				v := []testshared.CountResult{}
				return &v
			},
			want: &[]testshared.CountResult{{Count: 1}},
		},
		{
			desc:  "Mgmt(regression github.com/Azure/azure-kusto-go/issues/11): make sure we can retrieve .show databases, but we do not check the results at this time",
			stmt:  kql.New(`.show databases`),
			mcall: client.Mgmt,
			doer: func(row query.Row, update interface{}) error {
				return nil
			},
			gotInit: func() interface{} {
				return nil
			},
		},
		{
			desc:  "Mgmt(https://github.com/Azure/azure-kusto-go/issues/55): transformations on mgmt queries",
			stmt:  kql.New(`.show databases | project A="1" | take 1`),
			mcall: client.Mgmt,
			doer: func(row query.Row, update interface{}) error {
				rec := MgmtProjectionResult{}
				if err := row.ToStruct(&rec); err != nil {
					return err
				}
				recs := update.(*[]MgmtProjectionResult)
				*recs = append(*recs, rec)
				return nil
			},
			gotInit: func() interface{} {
				v := []MgmtProjectionResult{}
				return &v
			},
			want: &[]MgmtProjectionResult{{A: "1"}},
		},
		{
			desc:  "Mgmt(https://github.com/Azure/azure-kusto-go/issues/55): transformations on mgmt queries - multiple tables",
			stmt:  kql.New(`.show databases | project A="1" | take 1;`).AddTable(allDataTypesTable).AddLiteral(" | project A=\"2\" | take 1"),
			mcall: client.Mgmt,
			doer: func(row query.Row, update interface{}) error {
				rec := MgmtProjectionResult{}
				if err := row.ToStruct(&rec); err != nil {
					return err
				}
				recs := update.(*[]MgmtProjectionResult)
				*recs = append(*recs, rec)
				return nil
			},
			gotInit: func() interface{} {
				v := []MgmtProjectionResult{}
				return &v
			},
			want:  &[]MgmtProjectionResult{{A: "1"}},
			want2: &[]MgmtProjectionResult{{A: "2"}},
		},
		{
			desc:    "Query: Progressive query: make sure we can convert all data types from a row",
			stmt:    kql.New("").AddTable(allDataTypesTable),
			qcall:   client.Query,
			options: []azkustodata.QueryOption{azkustodata.ResultsProgressiveEnabled()},
			doer: func(row query.Row, update interface{}) error {
				rec := AllDataType{}
				if err := row.ToStruct(&rec); err != nil {
					return err
				}

				valuesRec := AllDataType{}

				err := row.ExtractValues(&valuesRec.Vnum,
					&valuesRec.Vdec,
					&valuesRec.Vdate,
					&valuesRec.Vspan,
					&valuesRec.Vobj,
					&valuesRec.Vb,
					&valuesRec.Vreal,
					&valuesRec.Vstr,
					&valuesRec.Vlong,
					&valuesRec.Vguid,
				)

				if err != nil {
					return err
				}

				assert.Equal(t, rec, valuesRec)

				recs := update.(*[]AllDataType)
				*recs = append(*recs, rec)
				return nil
			},
			gotInit: func() interface{} {
				ad := []AllDataType{}
				return &ad
			},
			want: &[]AllDataType{getExpectedResult()},
		},
		{
			desc:  "Query: Non-Progressive query: make sure we can convert all data types from a row",
			stmt:  kql.New("").AddTable(allDataTypesTable),
			qcall: client.Query,
			doer: func(row query.Row, update interface{}) error {
				rec := AllDataType{}
				if err := row.ToStruct(&rec); err != nil {
					return err
				}

				valuesRec := AllDataType{}

				err := row.ExtractValues(&valuesRec.Vnum,
					&valuesRec.Vdec,
					&valuesRec.Vdate,
					&valuesRec.Vspan,
					&valuesRec.Vobj,
					&valuesRec.Vb,
					&valuesRec.Vreal,
					&valuesRec.Vstr,
					&valuesRec.Vlong,
					&valuesRec.Vguid,
				)

				if err != nil {
					return err
				}

				assert.Equal(t, rec, valuesRec)

				recs := update.(*[]AllDataType)
				*recs = append(*recs, rec)
				return nil
			},
			gotInit: func() interface{} {
				ad := []AllDataType{}
				return &ad
			},
			want: &[]AllDataType{getExpectedResult()},
		},
		{
			desc:  "Query: make sure Dynamic data type variations can be parsed",
			stmt:  kql.New(`print PlainValue = dynamic('1'), PlainArray = dynamic('[1,2,3]'), PlainJson= dynamic('{ "a": 1}'), JsonArray= dynamic('[{ "a": 1}, { "a": 2}]')`),
			qcall: client.Query,
			doer: func(row query.Row, update interface{}) error {
				rec := DynamicTypeVariations{}
				if err := row.ToStruct(&rec); err != nil {
					return err
				}
				recs := update.(*[]DynamicTypeVariations)

				valuesRec := DynamicTypeVariations{}

				err := row.ExtractValues(&valuesRec.PlainValue,
					&valuesRec.PlainArray,
					&valuesRec.PlainJson,
					&valuesRec.JsonArray,
				)

				if err != nil {
					return err
				}

				assert.Equal(t, rec, valuesRec)

				*recs = append(*recs, rec)
				return nil
			},
			gotInit: func() interface{} {
				ad := []DynamicTypeVariations{}
				return &ad
			},
			want: &[]DynamicTypeVariations{
				{
					PlainValue: value.Dynamic{Value: []byte("1"), Valid: true},
					PlainArray: value.Dynamic{Value: []byte("[1,2,3]"), Valid: true},
					PlainJson:  value.Dynamic{Value: []byte(`{ "a": 1}`), Valid: true},
					JsonArray:  value.Dynamic{Value: []byte(`[{ "a": 1}, { "a": 2}]`), Valid: true},
				},
			},
		},
		{
			desc: "Query: Use many options",
			stmt: kql.New("").AddTable(allDataTypesTable).AddLiteral("| count"),
			options: []azkustodata.QueryOption{azkustodata.QueryNow(time.Now()), azkustodata.NoRequestTimeout(), azkustodata.NoTruncation(), azkustodata.RequestAppName("bd1e472c-a8e4-4c6e-859d-c86d72253197"),
				azkustodata.RequestDescription("9bff424f-711d-48b8-9a6e-d3a618748334"), azkustodata.Application("aaa"), azkustodata.User("bbb"),
				azkustodata.CustomQueryOption("additional", "additional")},
			qcall: client.Query,
			doer: func(row query.Row, update interface{}) error {
				rec := testshared.CountResult{}
				if err := row.ToStruct(&rec); err != nil {
					return err
				}
				recs := update.(*[]testshared.CountResult)
				*recs = append(*recs, rec)
				return nil
			},
			gotInit: func() interface{} {
				v := []testshared.CountResult{}
				return &v
			},
			want: &[]testshared.CountResult{{Count: 1}},
		},
	}

	for _, test := range tests {
		test := test // capture
		t.Run(test.desc, func(t *testing.T) {
			t.Parallel()
			if test.setup != nil {
				if err := test.setup(); err != nil {
					panic(err)
				}
			}
			if test.teardown != nil {
				defer func() {
					if err := test.teardown(); err != nil {
						panic(err)
					}
				}()
			}

			var dataset query.FullDataset
			var err error
			switch {
			case test.qcall != nil:
				var options []azkustodata.QueryOption
				if test.options != nil {
					options = test.options.([]azkustodata.QueryOption)
				}
				dataset, err = test.qcall(context.Background(), testConfig.Database, test.stmt, options...)

				require.Nilf(t, err, "TestQueries(%s): had test.qcall error: %s", test.desc, err)

			case test.mcall != nil:
				var options []azkustodata.QueryOption
				if test.options != nil {
					options = test.options.([]azkustodata.QueryOption)
				}
				dataset, err = test.mcall(context.Background(), testConfig.Database, test.stmt, options...)

				require.Nilf(t, err, "TestQueries(%s): had test.mcall error: %s", test.desc, err)

			case test.qjcall != nil:
				var options []azkustodata.QueryOption
				if test.options != nil {
					options = test.options.([]azkustodata.QueryOption)
				}
				json, err := test.qjcall(context.Background(), testConfig.Database, test.stmt, options...)
				require.Nilf(t, err, "TestQueries(%s): had test.qjcall error: %s", test.desc, err)

				// replace guids with <GUID>
				guidRegex := regexp.MustCompile(`(\w+-){4}\w+`)
				json = guidRegex.ReplaceAllString(json, "<GUID>")

				timeRegex := regexp.MustCompile(`([0:]+\.(\d)+)|([\d\-]+T[\d\-.:]+Z)`)
				json = timeRegex.ReplaceAllString(json, "<TIME>")

				numRegex := regexp.MustCompile(`":\d+,`)
				json = numRegex.ReplaceAllString(json, `":<NUM>,`)

				require.Equal(t, test.want, json)
				return

			default:
				require.Fail(t, "test setup failure")
			}

			var got = test.gotInit()
			results := dataset.Results()

			if test.want2 != nil {
				var got = test.gotInit()
				assert.Len(t, results, 2)
				rows, err := results[1].GetAllRows()
				require.Nilf(t, err, "TestQueries(%s): had table.GetAllTables() error: %s", test.desc, err)

				assert.Len(t, rows, 1)

				err = test.doer(rows[0], got)

				require.Nilf(t, err, "TestQueries(%s): had dataset.Do() error: %s", test.desc, err)

				require.Equal(t, test.want2, got)
			} else {
				assert.Len(t, results, 1)
			}

			rows, err := results[0].GetAllRows()
			require.Nilf(t, err, "TestQueries(%s): had table.GetAllTables() error: %s", test.desc, err)

			assert.Greaterf(t, len(rows), 0, "TestQueries(%s): had no rows", test.desc)

			err = test.doer(rows[0], got)

			require.Nilf(t, err, "TestQueries(%s): had dataset.Do() error: %s", test.desc, err)

			require.Equal(t, test.want, got)
		})
	}
}

func TestIterativeQuery(t *testing.T) {
	t.Parallel()

	if skipETOE || testing.Short() {
		t.Skipf("end to end tests disabled: missing config.json file in etoe directory")
	}

	_, cancel := context.WithCancel(context.Background())
	defer cancel()
	client, err := azkustodata.New(testConfig.kcsb)
	if err != nil {
		panic(err)
	}

	t.Cleanup(func() {
		t.Log("Closing client")
		require.NoError(t, client.Close())
		t.Log("Closed client")
	})

	allDataTypesTable := fmt.Sprintf("goe2e_v2_all_data_types_%d_%d", time.Now().UnixNano(), rand.Int())
	err = testshared.CreateAllDataTypesTable(t, client, allDataTypesTable)
	require.NoError(t, err)

	err = testshared.CreateAllDataTypesNullTable(t, client, allDataTypesTable+"_null")
	require.NoError(t, err)

	dataset, err := client.IterativeQuery(context.Background(), testConfig.Database, kql.New("").AddTable(allDataTypesTable).AddLiteral(";").AddTable(allDataTypesTable+"_null"))

	require.NoError(t, err)

	res := getExpectedResult()

	for tableResult := range dataset.Results() {
		require.NoError(t, tableResult.Err())

		tb := tableResult.Table()
		if tb.Name() == allDataTypesTable {
			rows, errs := tb.GetAllRows()
			require.Nilf(t, errs, "TestIterativeQuery: had table.GetAllTables() error: %s", errs)
			structs, errs := query.ToStructs[AllDataType](rows)
			require.Nil(t, errs)
			require.Equal(t, []AllDataType{res}, structs)
		}
		if tb.Name() == allDataTypesTable+"_null" {
			rows, errs := tb.GetAllRows()
			require.Nilf(t, errs, "TestIterativeQuery: had table.GetAllTables() error: %s", errs)
			structs, errs := query.ToStructs[AllDataType](rows)
			require.Nil(t, errs)
			require.Equal(t, []AllDataType{{}}, structs)
		}
	}
}

func TestStatement(t *testing.T) {
	t.Parallel()

	if skipETOE || testing.Short() {
		t.Skipf("end to end tests disabled: missing config.json file in etoe directory")
	}

	_, cancel := context.WithCancel(context.Background())
	defer cancel()

	client, err := azkustodata.New(testConfig.kcsb)
	if err != nil {
		panic(err)
	}

	t.Cleanup(func() {
		t.Log("Closing client")
		require.NoError(t, client.Close())
		t.Log("Closed client")
	})

	allDataTypesTable := fmt.Sprintf("goe2e_all_data_types_%d_%d", time.Now().UnixNano(), rand.Int())
	require.NoError(t, testshared.CreateAllDataTypesTable(t, client, allDataTypesTable))
	dt, err := time.Parse(time.RFC3339Nano, "2020-03-04T14:05:01.3109965Z")
	require.NoError(t, err)
	ts, err := time.ParseDuration("1h23m45.6789s")
	require.NoError(t, err)
	guid, err := uuid.Parse("74be27de-1e4e-49d9-b579-fe0b331d3642")
	require.NoError(t, err)
	tests := []struct {
		// desc is a description of a test.
		desc string
		// stmt is the Kusot Stmt that will be sent.
		stmt azkustodata.Statement
		// setup is a function that will be called before the test runs.
		setup func() error
		// teardown is a functiont that will be called before the test ends.
		teardown func() error
		qcall    queryFunc
		mcall    mgmtFunc
		qjcall   queryJsonFunc
		options  interface{} // either []azkustodata.QueryOption or []azkustodata.MgmtOption
		// doer is called from within the function passed to RowIterator.Do(). It allows us to collect the data we receive.
		doer func(row query.Row, update interface{}) error
		// gotInit creates the variable that will be used by doer's update argument.
		gotInit func() interface{}
		// want is the data we want to receive from the query.
		want interface{}
		// should the test fail
		failFlag bool
	}{
		{
			desc: "Complex query with Builder Builder",
			stmt: kql.New("").
				AddDatabase(testConfig.Database).AddLiteral(".").
				AddTable(allDataTypesTable).AddLiteral(" | where ").
				AddColumn("vnum").AddLiteral(" == ").AddInt(1).AddLiteral(" and ").
				AddColumn("vdec").AddLiteral(" == ").AddDecimal(decimal.RequireFromString("2.00000000000001")).AddLiteral(" and ").
				AddColumn("vdate").AddLiteral(" == ").AddDateTime(dt).AddLiteral(" and ").
				AddColumn("vspan").AddLiteral(" == ").AddTimespan(ts).AddLiteral(" and ").
				AddFunction("tostring").AddLiteral("(").AddColumn("vobj").AddLiteral(")").
				AddLiteral(" == ").AddFunction("tostring").AddLiteral("(").
				AddDynamic(map[string]interface{}{"moshe": "value"}).AddLiteral(")").AddLiteral(" and ").
				AddFunction("tostring").AddLiteral("(").
				AddColumn("vobj").AddLiteral(")").AddLiteral(" == ").AddFunction("tostring").AddLiteral("(").
				AddSerializedDynamic([]byte("{\"moshe\": \"value\"}")).AddLiteral(")").AddLiteral(" and ").
				AddColumn("vb").AddLiteral(" == ").AddBool(true).AddLiteral(" and ").
				AddColumn("vreal").AddLiteral(" == ").AddReal(0.01).AddLiteral(" and ").
				AddColumn("vstr").AddLiteral(" == ").AddString("asdf").AddLiteral(" and ").
				AddColumn("vlong").AddLiteral(" == ").AddLong(9223372036854775807).AddLiteral(" and ").
				AddColumn("vguid").AddLiteral(" == ").AddGUID(guid),
			options: []azkustodata.QueryOption{},
			qcall:   client.Query,
			doer: func(row query.Row, update interface{}) error {
				rec := AllDataType{}
				if err := row.ToStruct(&rec); err != nil {
					return err
				}

				valuesRec := AllDataType{}

				err := row.ExtractValues(&valuesRec.Vnum,
					&valuesRec.Vdec,
					&valuesRec.Vdate,
					&valuesRec.Vspan,
					&valuesRec.Vobj,
					&valuesRec.Vb,
					&valuesRec.Vreal,
					&valuesRec.Vstr,
					&valuesRec.Vlong,
					&valuesRec.Vguid,
				)

				if err != nil {
					return err
				}

				assert.Equal(t, rec, valuesRec)

				recs := update.(*[]AllDataType)
				*recs = append(*recs, rec)
				return nil
			},
			gotInit: func() interface{} {
				ad := []AllDataType{}
				return &ad
			},
			failFlag: false,
			want:     &[]AllDataType{getExpectedResult()},
		},
		{
			desc: "Complex query with Builder Builder and parameters",
			stmt: kql.New("").
				AddLiteral("table(tableName)").
				AddLiteral(" | where vnum == num").
				AddLiteral(" and vdec == dec").
				AddLiteral(" and vdate == dt").
				AddLiteral(" and vspan == span").
				AddLiteral(" and tostring(vobj) == tostring(obj)").
				AddLiteral(" and vb == b").
				AddLiteral(" and vreal == rl").
				AddLiteral(" and vstr == str").
				AddLiteral(" and vlong == lg").
				AddLiteral(" and vguid == guid"),
			options: []azkustodata.QueryOption{azkustodata.QueryParameters(kql.NewParameters().
				AddString("tableName", allDataTypesTable).
				AddInt("num", 1).
				AddDecimal("dec", decimal.RequireFromString("2.00000000000001")).
				AddDateTime("dt", dt).
				AddTimespan("span", ts).
				AddDynamic("obj", map[string]interface{}{
					"moshe": "value",
				}).
				AddBool("b", true).
				AddReal("rl", 0.01).
				AddString("str", "asdf").
				AddLong("lg", 9223372036854775807).
				AddGUID("guid", guid))},
			qcall: client.Query,
			doer: func(row query.Row, update interface{}) error {
				rec := AllDataType{}
				if err := row.ToStruct(&rec); err != nil {
					return err
				}

				valuesRec := AllDataType{}

				err := row.ExtractValues(&valuesRec.Vnum,
					&valuesRec.Vdec,
					&valuesRec.Vdate,
					&valuesRec.Vspan,
					&valuesRec.Vobj,
					&valuesRec.Vb,
					&valuesRec.Vreal,
					&valuesRec.Vstr,
					&valuesRec.Vlong,
					&valuesRec.Vguid,
				)

				if err != nil {
					return err
				}

				assert.Equal(t, rec, valuesRec)

				recs := update.(*[]AllDataType)
				*recs = append(*recs, rec)
				return nil
			},
			gotInit: func() interface{} {
				ad := []AllDataType{}
				return &ad
			},
			failFlag: false,
			want:     &[]AllDataType{getExpectedResult()},
		},
		{
			desc: "Complex query with Builder Builder - Fail due to wrong table name (escaped)",
			stmt: kql.New("table(tableName) | where vstr == txt"),
			options: []azkustodata.QueryOption{azkustodata.QueryParameters(kql.NewParameters().
				AddString("tableName", "goe2e_all_data_types\"").
				AddString("txt", "asdf"))},
			qcall: client.Query,
			doer: func(row query.Row, update interface{}) error {
				rec := AllDataType{}
				if err := row.ToStruct(&rec); err != nil {
					return err
				}

				valuesRec := AllDataType{}

				err := row.ExtractValues(&valuesRec.Vnum,
					&valuesRec.Vdec,
					&valuesRec.Vdate,
					&valuesRec.Vspan,
					&valuesRec.Vobj,
					&valuesRec.Vb,
					&valuesRec.Vreal,
					&valuesRec.Vstr,
					&valuesRec.Vlong,
					&valuesRec.Vguid,
				)

				if err != nil {
					return err
				}

				assert.Equal(t, rec, valuesRec)

				recs := update.(*[]AllDataType)
				*recs = append(*recs, rec)
				return nil
			},
			gotInit: func() interface{} {
				ad := []AllDataType{}
				return &ad
			},
			failFlag: true,
			want:     &[]AllDataType{},
		},
	}

	for _, test := range tests {
		test := test // capture
		t.Run(test.desc, func(t *testing.T) {
			t.Parallel()
			if test.setup != nil {
				if err := test.setup(); err != nil {
					panic(err)
				}
			}
			if test.teardown != nil {
				defer func() {
					if err := test.teardown(); err != nil {
						panic(err)
					}
				}()
			}

			var res query.FullDataset
			var err error
			switch {
			case test.qcall != nil:
				var options []azkustodata.QueryOption
				if test.options != nil {
					options = test.options.([]azkustodata.QueryOption)
				}
				res, err = test.qcall(context.Background(), testConfig.Database, test.stmt, options...)
				if (!test.failFlag && err != nil) || (test.failFlag && err == nil) {
					require.Nilf(t, err, "TestQueries(%s): had iter.Do() error: %s.", test.desc, err)
				}

			default:
				require.Fail(t, "test setup failure")
			}

			var got = test.gotInit()
			if res != nil {
				rows, err := res.Results()[0].GetAllRows()
				assert.NoError(t, err)
				assert.Len(t, rows, 1)
				err = test.doer(rows[0], got)

				require.Nilf(t, err, "TestQueries(%s): had iter.Do() error: %s.", test.desc, err)
			}

			require.Equal(t, test.want, got)
		})
	}
}

func TestNoRedirects(t *testing.T) {
	redirectCodes := []int{301, 302, 307, 308}
	for _, code := range redirectCodes {
		code := code
		t.Run(fmt.Sprintf("Fail at cloud %d", code), func(t *testing.T) {
			t.Parallel()
			client, err := azkustodata.New(azkustodata.NewConnectionStringBuilder(fmt.Sprintf("https://statusreturner.azurewebsites.net/nocloud/%d", code)).WithDefaultAzureCredential())
			require.NoError(t, err)
			t.Cleanup(func() {
				t.Log("Closing client")
				require.NoError(t, client.Close())
				t.Log("Closed client")
			})

			_, err = client.Query(context.Background(), "db", kql.New("table"))
			require.Error(t, err)
			assert.Contains(t, err.Error(), fmt.Sprintf("%d", code))
		})

		t.Run(fmt.Sprintf("Fail at client %d", code), func(t *testing.T) {
			t.Parallel()
			client, err := azkustodata.New(azkustodata.NewConnectionStringBuilder(fmt.Sprintf("https://statusreturner.azurewebsites.net/%d", code)).WithDefaultAzureCredential())
			require.NoError(t, err)
			t.Cleanup(func() {
				t.Log("Closing client")
				require.NoError(t, client.Close())
				t.Log("Closed client")
			})

			_, err = client.Query(context.Background(), "db", kql.New("table"))

			require.Error(t, err)
			convErr, ok := err.(*errors.HttpError)
			require.True(t, ok)
			assert.Equal(t, code, convErr.StatusCode)
		})
	}
}

func getExpectedResult() AllDataType {
	t, err := time.Parse(time.RFC3339Nano, "2020-03-04T14:05:01.3109965Z")
	if err != nil {
		panic(err)
	}
	d, err := time.ParseDuration("1h23m45.6789s")
	if err != nil {
		panic(err)
	}
	g, err := uuid.Parse("74be27de-1e4e-49d9-b579-fe0b331d3642")
	if err != nil {
		panic(err)
	}

	return AllDataType{
		Vnum: 1,
		Vdec: value.Decimal{
			Value: decimal.NewNullDecimal(decimal.RequireFromString("2.00000000000001")),
		},
		Vdate: t,
		Vspan: value.Timespan{Value: d, Valid: true},
		Vobj: map[string]interface{}{
			"moshe": "value",
		},
		Vb:    true,
		Vreal: 0.01,
		Vstr:  "asdf",
		Vlong: 9223372036854775807,
		Vguid: value.GUID{
			Value: uuid.NullUUID{UUID: g, Valid: true},
		},
	}
}

func TestError(t *testing.T) {
	t.Parallel()

	client, err := azkustodata.New(testConfig.kcsb)
	require.NoError(t, err)

	t.Cleanup(func() {
		t.Log("Closing client")
		require.NoError(t, client.Close())
		t.Log("Closed client")
	})

	_, err = client.Query(context.Background(), testConfig.Database, kql.New("table(tableName) | count"),
		azkustodata.QueryParameters(kql.NewParameters().AddString("tableName", uuid.NewString())))

	kustoError, ok := errors.GetKustoError(err)
	require.True(t, ok)
	assert.Equal(t, errors.OpQuery, kustoError.Op)
	assert.Equal(t, errors.KHTTPError, kustoError.Kind)
	assert.True(t, strings.Contains(kustoError.Error(), "Failed to resolve table expression"))
	assert.True(t, isASCII(kustoError.Error()))
}
func TestMain(m *testing.M) {
	goleak.VerifyTestMain(m)
}<|MERGE_RESOLUTION|>--- conflicted
+++ resolved
@@ -31,11 +31,8 @@
 type queryFunc func(ctx context.Context, db string, query azkustodata.Statement, options ...azkustodata.QueryOption) (v2.FullDataset, error)
 
 type mgmtFunc func(ctx context.Context, db string, query azkustodata.Statement, options ...azkustodata.QueryOption) (v1.Dataset, error)
-<<<<<<< HEAD
-=======
 
 // TODO: tests for iterative query
->>>>>>> 23ce6553
 
 type queryJsonFunc func(ctx context.Context, db string, query azkustodata.Statement, options ...azkustodata.QueryOption) (string, error)
 type DynamicTypeVariations struct {
