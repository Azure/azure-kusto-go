package kusto

// conn.go holds the connection to the Kusto server and provides methods to do queries
// and receive Kusto frames back.

import (
	"bytes"
	"context"
	"encoding/json"
	"fmt"
<<<<<<< HEAD
	"io/ioutil"
=======
	"io"
>>>>>>> cbea4d78
	"net/http"
	"net/url"
	"regexp"
	"strings"
	"sync"

	"github.com/Azure/azure-kusto-go/kusto/data/errors"
	"github.com/Azure/azure-kusto-go/kusto/internal/frames"
	v1 "github.com/Azure/azure-kusto-go/kusto/internal/frames/v1"
	v2 "github.com/Azure/azure-kusto-go/kusto/internal/frames/v2"
	"github.com/Azure/azure-kusto-go/kusto/internal/response"
	"github.com/Azure/azure-kusto-go/kusto/internal/version"

	"github.com/google/uuid"
)

var validURL = regexp.MustCompile(`https://([a-zA-Z0-9_-]+\.){1,2}.*`)

var bufferPool = sync.Pool{
	New: func() interface{} {
		return &bytes.Buffer{}
	},
}

// conn provides connectivity to a Kusto instance.
type conn struct {
<<<<<<< HEAD
	endpoint                       string
	tokenProvider                  *tokenProvider
=======
	auth                           autorest.Authorizer
>>>>>>> cbea4d78
	endMgmt, endQuery, streamQuery *url.URL
	client                         *http.Client
}

// newConn returns a new conn object with an injected http.Client
func newConn(endpoint string, auth Authorization, client *http.Client) (*conn, error) {
	if !validURL.MatchString(endpoint) {
		return nil, errors.ES(errors.OpServConn, errors.KClientArgs, "endpoint is not valid(%s), should be https://<cluster name>.*", endpoint).SetNoRetry()
	}

	u, err := url.Parse(endpoint)
	if err != nil {
		return nil, errors.ES(errors.OpServConn, errors.KClientArgs, "could not parse the endpoint(%s): %s", endpoint, err).SetNoRetry()
	}

	c := &conn{
		tokenProvider: &auth.tokenProvider,
		endMgmt:       &url.URL{Scheme: "https", Host: u.Host, Path: "/v1/rest/mgmt"},
		endQuery:      &url.URL{Scheme: "https", Host: u.Host, Path: "/v2/rest/query"},
		streamQuery:   &url.URL{Scheme: "https", Host: u.Host, Path: "/v1/rest/ingest/"},
		client:        client,
	}

	return c, nil
}

type queryMsg struct {
	DB         string            `json:"db"`
	CSL        string            `json:"csl"`
	Properties requestProperties `json:"properties,omitempty"`
}

var writeRE = regexp.MustCompile(`(\.set|\.append|\.set-or-append|\.set-or-replace)`)

type connOptions struct {
	queryOptions *queryOptions
	mgmtOptions  *mgmtOptions
}

// query makes a query for the purpose of extracting data from Kusto. Context can be used to set
// a timeout or cancel the query. Queries cannot take longer than 5 minutes.
func (c *conn) query(ctx context.Context, db string, query Stmt, options *queryOptions) (execResp, error) {
	if strings.HasPrefix(strings.TrimSpace(query.String()), ".") {
		return execResp{}, errors.ES(errors.OpQuery, errors.KClientArgs, "a Stmt to Query() cannot begin with a period(.), only Mgmt() calls can do that").SetNoRetry()
	}

	return c.execute(ctx, execQuery, db, query, *options.requestProperties)
}

// mgmt is used to do management queries to Kusto.
func (c *conn) mgmt(ctx context.Context, db string, query Stmt, options *mgmtOptions) (execResp, error) {
	if writeRE.MatchString(query.String()) {
		if !options.canWrite {
			return execResp{}, errors.ES(
				errors.OpQuery,
				errors.KClientArgs,
				"Mgmt() attempted to do a write operation. "+
					"This requires the AllowWrite() QueryOption to be passed. "+
					"Please see documentation on that option before use",
			).SetNoRetry()
		}
	}

	return c.execute(ctx, execMgmt, db, query, *options.requestProperties)
}

func (c *conn) queryToJson(ctx context.Context, db string, query Stmt, options *queryOptions) (string, error) {
	_, _, _, body, e := c.doRequest(ctx, execQuery, db, query, *options.requestProperties)
	if e != nil {
		return "", e
	}

	all, e := io.ReadAll(body)
	return string(all), e
}

const (
	execQuery = 1
	execMgmt  = 2
)

type execResp struct {
	reqHeader  http.Header
	respHeader http.Header
	frameCh    chan frames.Frame
}

func (c *conn) execute(ctx context.Context, execType int, db string, query Stmt, properties requestProperties) (execResp, error) {
	op, header, resp, body, e := c.doRequest(ctx, execType, db, query, properties)
	if e != nil {
		return execResp{}, e
	}

	var dec frames.Decoder
	switch execType {
	case execMgmt:
		dec = &v1.Decoder{}
	case execQuery:
		dec = &v2.Decoder{}
	default:
		return execResp{}, errors.ES(op, errors.KInternal, "unknown execution type was %v", execType).SetNoRetry()
	}

	frameCh := dec.Decode(ctx, body, op)

	return execResp{reqHeader: header, respHeader: resp.Header, frameCh: frameCh}, nil
}

func (c *conn) doRequest(ctx context.Context, execType int, db string, query Stmt, properties requestProperties) (errors.Op, http.Header, *http.Response, io.ReadCloser, error) {
	var op errors.Op
	if execType == execQuery {
		op = errors.OpQuery
	} else if execType == execMgmt {
		op = errors.OpMgmt
	}

	header := http.Header{}
	header.Add("Accept", "application/json")
	header.Add("Accept-Encoding", "gzip")
	header.Add("x-ms-client-version", "Kusto.Go.Client: "+version.Kusto)
	header.Add("Content-Type", "application/json; charset=utf-8")
	header.Add("x-ms-client-request-id", "KGC.execute;"+uuid.New().String())

	if properties.Application != "" {
		header.Add("x-ms-app", properties.Application)
	}

	if properties.User != "" {
		header.Add("x-ms-user", properties.User)
	}

	var endpoint *url.URL
	buff := bufferPool.Get().(*bytes.Buffer)
	buff.Reset()
	defer bufferPool.Put(buff)

	switch execType {
	case execQuery, execMgmt:
		var err error
		err = json.NewEncoder(buff).Encode(
			queryMsg{
				DB:         db,
				CSL:        query.String(),
				Properties: properties,
			},
		)
		if err != nil {
			return 0, nil, nil, nil, errors.E(op, errors.KInternal, fmt.Errorf("could not JSON marshal the Query message: %w", err))
		}
		if execType == execQuery {
			endpoint = c.endQuery
		} else {
			endpoint = c.endMgmt
		}
	default:
		return 0, nil, nil, nil, errors.ES(op, errors.KInternal, "internal error: did not understand the type of execType: %d", execType)
	}

	token, tokenType, tkerr := c.tokenProvider.acquireToken(ctx)
	if tkerr != nil {
		return execResp{}, errors.ES(op, errors.KInternal, "Error while getting token : %s", tkerr)
	}
	header.Add("Authorization", fmt.Sprintf("%s %s", tokenType, token))

	req := &http.Request{
		Method: http.MethodPost,
		URL:    endpoint,
		Header: header,
		Body:   io.NopCloser(buff),
	}

	var err error
<<<<<<< HEAD
=======
	prep := c.auth.WithAuthorization()
	req, err = prep(autorest.CreatePreparer()).Prepare(req)
	if err != nil {
		return 0, nil, nil, nil, errors.E(op, errors.KInternal, err)
	}
>>>>>>> cbea4d78

	resp, err := c.client.Do(req.WithContext(ctx))
	if err != nil {
		// TODO(jdoak): We need a http error unwrap function that pulls out an *errors.Error.
		return 0, nil, nil, nil, errors.E(op, errors.KHTTPError, fmt.Errorf("with query %q: %w", query.String(), err))
	}

	body, err := response.TranslateBody(resp, op)
	if err != nil {
		return 0, nil, nil, nil, err
	}

	if resp.StatusCode != http.StatusOK {
		return 0, nil, nil, nil, errors.HTTP(op, resp.Status, resp.StatusCode, body, fmt.Sprintf("error from Kusto endpoint for query %q: ", query.String()))
	}
	return op, header, resp, body, nil
}

func (c *conn) Close() error {

	c.client.CloseIdleConnections()
	return nil
}<|MERGE_RESOLUTION|>--- conflicted
+++ resolved
@@ -8,11 +8,7 @@
 	"context"
 	"encoding/json"
 	"fmt"
-<<<<<<< HEAD
-	"io/ioutil"
-=======
 	"io"
->>>>>>> cbea4d78
 	"net/http"
 	"net/url"
 	"regexp"
@@ -39,12 +35,8 @@
 
 // conn provides connectivity to a Kusto instance.
 type conn struct {
-<<<<<<< HEAD
 	endpoint                       string
 	tokenProvider                  *tokenProvider
-=======
-	auth                           autorest.Authorizer
->>>>>>> cbea4d78
 	endMgmt, endQuery, streamQuery *url.URL
 	client                         *http.Client
 }
@@ -217,14 +209,6 @@
 	}
 
 	var err error
-<<<<<<< HEAD
-=======
-	prep := c.auth.WithAuthorization()
-	req, err = prep(autorest.CreatePreparer()).Prepare(req)
-	if err != nil {
-		return 0, nil, nil, nil, errors.E(op, errors.KInternal, err)
-	}
->>>>>>> cbea4d78
 
 	resp, err := c.client.Do(req.WithContext(ctx))
 	if err != nil {
