--- conflicted
+++ resolved
@@ -211,16 +211,10 @@
 // Note that the server has a timeout of 10 minutes for a management call by default unless the context deadline is set.
 // There is a maximum of 1 hour.
 func (c *Client) Mgmt(ctx context.Context, db string, query Statement, options ...MgmtOption) (*RowIterator, error) {
-<<<<<<< HEAD
-	params, err := query.GetParameters()
-	if params != nil && len(params) > 0 {
-		return nil, errors.ES(errors.OpMgmt, errors.KClientArgs, "a Mgmt() call cannot accept a Stmt object that has Definitions or Parameters attached")
-=======
 	if stmt, ok := query.(Stmt); ok {
 		if !stmt.params.IsZero() || !stmt.defs.IsZero() {
 			return nil, errors.ES(errors.OpMgmt, errors.KClientArgs, "a Mgmt() call cannot accept a Stmt object that has Definitions or Parameters attached")
 		}
->>>>>>> 30295703
 	}
 
 	ctx, cancel, err := contextSetup(ctx, true) // Note: cancel is called when *RowIterator has Stop() called.
@@ -302,16 +296,10 @@
 }
 
 func setMgmtOptions(ctx context.Context, op errors.Op, query Statement, options ...MgmtOption) (*mgmtOptions, error) {
-<<<<<<< HEAD
-	params, err := query.GetParameters()
-	if err != nil && query.SupportsInlineParameters() {
-		return nil, errors.ES(op, errors.KClientArgs, "QueryValues in the the Stmt were incorrect: %s", err).SetNoRetry()
-=======
 	if stmt, ok := query.(Stmt); ok {
 		if !stmt.params.IsZero() {
 			return nil, errors.ES(op, errors.KClientArgs, "Parameters aren't compatible with management queries").SetNoRetry()
 		}
->>>>>>> 30295703
 	}
 
 	// Match our server deadline to our context.Deadline. This should be set from withing kusto.Query() to always have a value.
