--- conflicted
+++ resolved
@@ -440,11 +440,7 @@
 			defer iter.Stop()
 
 			var got = test.gotInit()
-<<<<<<< HEAD
-			err = iter.Do(func(row *table.Row) error { //nolint:staticcheck // It is deprecated, but we want to test it.
-=======
 			err = iter.DoOnRowOrError(func(row *table.Row, e *errors.Error) error {
->>>>>>> 135a93a9
 				return test.doer(row, got)
 			})
 
