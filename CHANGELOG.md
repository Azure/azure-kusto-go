# Changelog

All notable changes to this project will be documented in this file.

The format is based on [Keep a Changelog](https://keepachangelog.com/en/1.0.0/),
and this project adheres to [Semantic Versioning](https://semver.org/spec/v2.0.0.html).

<<<<<<< HEAD
## [Unreleased]

### Added
* [BREAKING] [MAJOR] Split the main module into two packages:
    * azkustodata - contains querying, management and commands.
    * azkustoingest - contains ingestion in all its forms.
* [BREAKING] Minimum Go version is now 1.20.
=======
## Unreleased

### Changed
- Modified `once.go` to reset `sync.Once` instance when an error occurs
>>>>>>> f2bac050

## [0.13.0] - 2023-05-09

### Added

- `ServerTimeout` Query Option
  - The timeout to the server will be set to the value of this option, or to none if `RequestNoTimeout` is set to true.
  - If it is not provided, the timeout will be set by the context (the old behaviour).
  - If a context timeout is not provided, it will fall back to a default value by the type of request.
- Support for `IgnoreFirstRecord` ingestion option

### Changed

- `MgmtOption` is deprecated. From now on both `Query` and `Mgmt` accept `QueryOption`, `MgmtOption` will remain as an
  alias until the next version.

### Fixed

- `AttachPolicyClientOptions` method fixed by @JorTurFer

### Removed

- `AllowWrite` has been a no-op for a while. It is now finally removed.

### Security

## [0.12.1] - 2023-05-01

### Fixed

* Fixed parsing of errors in queries

## [0.12.0] - 2023-05-01

### Added

* Added kql.Builder struct for safe building of KQL statements from variables without use of 'Unsafe' mode.
    * Simpler handling of query parameters using kql.Parameters struct.
    * All of the docs and examples have been updated to use it
    * [DEPRECATED] The old query builder
* Added Quickstart app
* TokenCredential support for authentication.

### Security

* No redirects are allowed by default.

### Fixed

* Replace non-ascii characters in headers to be in line with the service.
* DefaultCredential now uses the same HTTP client as the rest of the SDK.

## [0.11.3] - 2023-03-20

### Added

* Support for new trident url

## [0.11.2] - 2023-03-14

### Fixed

* Fixed Queue Uri not being correct for different clouds

## [0.11.1] - 2023-03-01

### Changed

* Bumped azblob to 1.0.0

### Fixed

* Fixed Storage Uri not being correct for different clouds

### Security

* Bump golang.org/x/net from 0.4.0 to 0.7.0

## [0.11.0] - 2023-02-14

### Changed

- [BREAKING] Add validation for trusted endpoints by @ohadbitt
- Send http headers under the new unified format

### Fixed

- Internal Refactoring

## [0.10.2] - 2022-12-26

### Fixed

- Issue with managed identity parameters

## [0.10.1] - 2022-12-14

### Fixed

- Issue with queued ingestion to other clouds

## [0.10.0] - 2022-12-11

### Changed

- [BREAKING] The minimal go version is now 1.19
- [BREAKING] Moving to a connection-string based approach to creating and authenticating clients.

### Added

- Implicit cloud detection.
- All of our operations now share the same HTTP client inside the kusto client object.

### Fixed

- Various goroutine leaks.
- Fetching ingestion resources is now done more consistently.
- Removed the header caching mechanism from streaming ingestion.

## [0.9.2] - 2022-12-01

### Fixed

- Default values for parameters not parsing correctly
- Goroutine leak when streaming ingestion fails
- Leaks in tests
-

## [0.9.1] - 2022-11-20

### Changed

- Setting a mapping now implies the ingestion format

### Fixed

- Possible context race
- Json parsing errors now display the failed json string

## [0.9.0] - 2022-11-09

### Changed

- Deprecate AllowWrite - now it is the default like in other SDKs.
- Remove mutex from query client. Now queries can run in parallel, achieving much better performance.

### Fixed

- Column.Type assignment. Was using string, now using types. by @jesseward
- Lint and test fixes

## [0.8.1] - 2022-09-21

### Added

- `Application` and `User` as `ClientRequestProperties` to set the `x-ms-app` and `x-ms-user` headers, and the matching
  fields in `.show queries`.

## [0.8.0] - 2022-09-05

### Added

- All missing client request properties, and the ability to use custom ones using `CustomQueryOption`
- The option to not parse the response when querying, but to receive the json directly - `QueryToJson`

### Changed

- Various lint fixes and code improvements

## [0.7.0] - 2022-05-08

### Added

- Make clients closeable
- Support port in http host
- Retry mechanism for throttled requests
- Custom http options for all clients

## [0.6.0] - 2022-04-12

### Deprecated

* `Ingestion.Stream` has been deprecated in favor of dedicated streaming clients - `ingest.Streaming`
  and `ingest.Managed`.
* `RowIterator.Next` and `RowIterator.Do` are now deprecated and replaced by `RowIterator.NextRowOrError`
  and `RowIterator.DoOnRowOrError`.

### Fixed

* RowIterator.Next and RowIterator.Do will return the first error they encounter, including in-line errors or partials
  successes and finish.<|MERGE_RESOLUTION|>--- conflicted
+++ resolved
@@ -5,7 +5,6 @@
 The format is based on [Keep a Changelog](https://keepachangelog.com/en/1.0.0/),
 and this project adheres to [Semantic Versioning](https://semver.org/spec/v2.0.0.html).
 
-<<<<<<< HEAD
 ## [Unreleased]
 
 ### Added
@@ -13,12 +12,8 @@
     * azkustodata - contains querying, management and commands.
     * azkustoingest - contains ingestion in all its forms.
 * [BREAKING] Minimum Go version is now 1.20.
-=======
-## Unreleased
-
-### Changed
+### Fixed
 - Modified `once.go` to reset `sync.Once` instance when an error occurs
->>>>>>> f2bac050
 
 ## [0.13.0] - 2023-05-09
 
