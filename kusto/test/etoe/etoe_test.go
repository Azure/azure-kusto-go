package etoe

import (
	"context"
	"encoding/csv"
	"fmt"
<<<<<<< HEAD
=======
	"io"
	"math/rand"
	"os"
	"regexp"
	"strings"
	"sync"
	"testing"
	"time"
	"unicode"

	"go.uber.org/goleak"

>>>>>>> 5020d6f9
	"github.com/Azure/azure-kusto-go/kusto"
	"github.com/Azure/azure-kusto-go/kusto/data/errors"
	"github.com/Azure/azure-kusto-go/kusto/data/table"
	"github.com/Azure/azure-kusto-go/kusto/data/types"
	"github.com/Azure/azure-kusto-go/kusto/data/value"
	"github.com/Azure/azure-kusto-go/kusto/ingest"
	"github.com/Azure/azure-kusto-go/kusto/internal/frames"
	"github.com/Azure/azure-kusto-go/kusto/kql"
	"github.com/Azure/azure-kusto-go/kusto/unsafe"
	"github.com/google/uuid"
	"github.com/stretchr/testify/assert"
	"github.com/stretchr/testify/require"
	"go.uber.org/goleak"
	"io"
	"math/rand"
	"os"
	"regexp"
	"strings"
	"testing"
	"time"
	"unicode"
)

var (
	pCountStmt = kusto.NewStmt("table(tableName) | count").MustDefinitions(
		kusto.NewDefinitions().Must(
			kusto.ParamTypes{
				"tableName": kusto.ParamType{Type: types.String},
			},
		),
	)
	pTableStmt = kusto.NewStmt("table(tableName)").MustDefinitions(
		kusto.NewDefinitions().Must(
			kusto.ParamTypes{
				"tableName": kusto.ParamType{Type: types.String},
			},
		),
	)

	// This is needed because of a bug in the backend that sometimes causes the tables not to drop and get stuck.
	clearStreamingCacheStatement = kusto.NewStmt(".clear database cache streamingingestion schema")
)

type CountResult struct {
	Count int64
}

type MgmtProjectionResult struct {
	A string
}

type AllDataType struct {
	Vnum  int32                  `kusto:"vnum"`
	Vdec  value.Decimal          `kusto:"vdec"`
	Vdate time.Time              `kusto:"vdate"`
	Vspan value.Timespan         `kusto:"vspan"`
	Vobj  map[string]interface{} `kusto:"vobj"`
	Vb    bool                   `kusto:"vb"`
	Vreal float64                `kusto:"vreal"`
	Vstr  string                 `kusto:"vstr"`
	Vlong int64                  `kusto:"vlong"`
	Vguid value.GUID             `kusto:"vguid"`
}

type DynamicTypeVariations struct {
	PlainValue value.Dynamic
	PlainArray value.Dynamic
	PlainJson  value.Dynamic
	JsonArray  value.Dynamic
}

type LogRow struct {
	HeaderTime       value.DateTime `kusto:"header_time"`
	HeaderId         value.GUID     `kusto:"header_id"`
	HeaderApiVersion value.String   `kusto:"header_api_version"`
	PayloadData      value.String   `kusto:"payload_data"`
	PayloadUser      value.String   `kusto:"payload_user"`
}

func (lr LogRow) CSVMarshal() []string {
	return []string{
		lr.HeaderTime.String(),
		lr.HeaderId.String(),
		lr.HeaderApiVersion.String(),
		lr.PayloadData.String(),
		lr.PayloadUser.String(),
	}
}

type queryFunc func(ctx context.Context, db string, query kusto.Statement, options ...kusto.QueryOption) (*kusto.RowIterator, error)

type mgmtFunc func(ctx context.Context, db string, query kusto.Stmt, options ...kusto.MgmtOption) (*kusto.RowIterator, error)

type queryJsonFunc func(ctx context.Context, db string, query kusto.Statement, options ...kusto.QueryOption) (string, error)

func TestQueries(t *testing.T) {
	t.Parallel()

	if skipETOE || testing.Short() {
		t.Skipf("end to end tests disabled: missing config.json file in etoe directory")
	}

	_, cancel := context.WithCancel(context.Background())
	defer cancel()

	client, err := kusto.New(testConfig.kcsb)
	if err != nil {
		panic(err)
	}

	t.Cleanup(func() {
		t.Log("Closing client")
		require.NoError(t, client.Close())
		t.Log("Closed client")
	})

	pCountStmt := kusto.NewStmt("table(tableName) | count").MustDefinitions(
		kusto.NewDefinitions().Must(
			kusto.ParamTypes{
				"tableName": kusto.ParamType{Type: types.String},
			},
		),
	)

	allDataTypesTable := fmt.Sprintf("goe2e_all_data_types_%d_%d", time.Now().UnixNano(), rand.Int())
	require.NoError(t, createIngestionTable(t, client, allDataTypesTable, true))

	tests := []struct {
		// desc is a description of a test.
		desc string
		// stmt is the Kusot Stmt that will be sent.
		stmt kusto.Stmt
		// setup is a function that will be called before the test runs.
		setup func() error
		// teardown is a functiont that will be called before the test ends.
		teardown func() error
		qcall    queryFunc
		mcall    mgmtFunc
		qjcall   queryJsonFunc
		options  interface{} // either []kusto.QueryOption or []kusto.MgmtOption
		// doer is called from within the function passed to RowIterator.Do(). It allows us to collect the data we receive.
		doer func(row *table.Row, update interface{}) error
		// gotInit creates the variable that will be used by doer's update argument.
		gotInit func() interface{}
		// want is the data we want to receive from the query.
		want interface{}
	}{
		{
			desc: "Query: Retrieve count of the number of rows that match",
			stmt: pCountStmt.MustParameters(
				kusto.NewParameters().Must(kusto.QueryValues{"tableName": allDataTypesTable}),
			),
			qcall: client.Query,
			doer: func(row *table.Row, update interface{}) error {
				rec := CountResult{}
				if err := row.ToStruct(&rec); err != nil {
					return err
				}
				recs := update.(*[]CountResult)
				*recs = append(*recs, rec)
				return nil
			},
			gotInit: func() interface{} {
				v := []CountResult{}
				return &v
			},
			want: &[]CountResult{{Count: 1}},
		},
		{
			desc:  "Mgmt(regression github.com/Azure/azure-kusto-go/issues/11): make sure we can retrieve .show databases, but we do not check the results at this time",
			stmt:  kusto.NewStmt(`.show databases`),
			mcall: client.Mgmt,
			doer: func(row *table.Row, update interface{}) error {
				return nil
			},
			gotInit: func() interface{} {
				return nil
			},
		},
		{
			desc:  "Mgmt(https://github.com/Azure/azure-kusto-go/issues/55): transformations on mgmt queries",
			stmt:  kusto.NewStmt(`.show databases | project A="1" | take 1`),
			mcall: client.Mgmt,
			doer: func(row *table.Row, update interface{}) error {
				rec := MgmtProjectionResult{}
				if err := row.ToStruct(&rec); err != nil {
					return err
				}
				recs := update.(*[]MgmtProjectionResult)
				*recs = append(*recs, rec)
				return nil
			},
			gotInit: func() interface{} {
				v := []MgmtProjectionResult{}
				return &v
			},
			want: &[]MgmtProjectionResult{{A: "1"}},
		},
		{
			desc: "Mgmt(https://github.com/Azure/azure-kusto-go/issues/55): transformations on mgmt queries - multiple tables",
			stmt: kusto.NewStmt(`.show databases | project A="1" | take 1;`, kusto.UnsafeStmt(unsafe.Stmt{Add: true})).UnsafeAdd(allDataTypesTable).Add(
				" | project A=\"2\" | take 1"),
			mcall: client.Mgmt,
			doer: func(row *table.Row, update interface{}) error {
				rec := MgmtProjectionResult{}
				if err := row.ToStruct(&rec); err != nil {
					return err
				}
				recs := update.(*[]MgmtProjectionResult)
				*recs = append(*recs, rec)
				return nil
			},
			gotInit: func() interface{} {
				v := []MgmtProjectionResult{}
				return &v
			},
			want: &[]MgmtProjectionResult{{A: "1"}, {A: "2"}},
		},
		{
			desc:  "Query: Progressive query: make sure we can convert all data types from a row",
			stmt:  pTableStmt.MustParameters(kusto.NewParameters().Must(kusto.QueryValues{"tableName": allDataTypesTable})),
			qcall: client.Query,
			doer: func(row *table.Row, update interface{}) error {
				rec := AllDataType{}
				if err := row.ToStruct(&rec); err != nil {
					return err
				}

				valuesRec := AllDataType{}

				err := row.ExtractValues(&valuesRec.Vnum,
					&valuesRec.Vdec,
					&valuesRec.Vdate,
					&valuesRec.Vspan,
					&valuesRec.Vobj,
					&valuesRec.Vb,
					&valuesRec.Vreal,
					&valuesRec.Vstr,
					&valuesRec.Vlong,
					&valuesRec.Vguid,
				)

				if err != nil {
					return err
				}

				assert.Equal(t, rec, valuesRec)

				recs := update.(*[]AllDataType)
				*recs = append(*recs, rec)
				return nil
			},
			gotInit: func() interface{} {
				ad := []AllDataType{}
				return &ad
			},
			want: &[]AllDataType{getExpectedResult()},
		},
		{
			desc:    "Query: Non-Progressive query: make sure we can convert all data types from a row",
			stmt:    pTableStmt.MustParameters(kusto.NewParameters().Must(kusto.QueryValues{"tableName": allDataTypesTable})),
			qcall:   client.Query,
			options: []kusto.QueryOption{kusto.ResultsProgressiveDisable()},
			doer: func(row *table.Row, update interface{}) error {
				rec := AllDataType{}
				if err := row.ToStruct(&rec); err != nil {
					return err
				}

				valuesRec := AllDataType{}

				err := row.ExtractValues(&valuesRec.Vnum,
					&valuesRec.Vdec,
					&valuesRec.Vdate,
					&valuesRec.Vspan,
					&valuesRec.Vobj,
					&valuesRec.Vb,
					&valuesRec.Vreal,
					&valuesRec.Vstr,
					&valuesRec.Vlong,
					&valuesRec.Vguid,
				)

				if err != nil {
					return err
				}

				assert.Equal(t, rec, valuesRec)

				recs := update.(*[]AllDataType)
				*recs = append(*recs, rec)
				return nil
			},
			gotInit: func() interface{} {
				ad := []AllDataType{}
				return &ad
			},
			want: &[]AllDataType{getExpectedResult()},
		},
		{
			desc: "Query: All parameter types are working",
			stmt: pTableStmt.Add(" | where  vnum == num and vdec == dec and vdate == dt and vspan == span and tostring(vobj) == tostring(obj) and vb == b and vreal" +
				" == rl and vstr == str and vlong == lg and vguid == guid ").
				MustDefinitions(kusto.NewDefinitions().Must(
					kusto.ParamTypes{
						"tableName": kusto.ParamType{Type: types.String},
						"num":       kusto.ParamType{Type: types.Int},
						"dec":       kusto.ParamType{Type: types.Decimal},
						"dt":        kusto.ParamType{Type: types.DateTime},
						"span":      kusto.ParamType{Type: types.Timespan},
						"obj":       kusto.ParamType{Type: types.Dynamic},
						"b":         kusto.ParamType{Type: types.Bool},
						"rl":        kusto.ParamType{Type: types.Real},
						"str":       kusto.ParamType{Type: types.String},
						"lg":        kusto.ParamType{Type: types.Long},
						"guid":      kusto.ParamType{Type: types.GUID},
					})).
				MustParameters(kusto.NewParameters().Must(kusto.
					QueryValues{
					"tableName": allDataTypesTable,
					"num":       int32(1),
					"dec":       "2.00000000000001",
					"dt":        time.Date(2020, 03, 04, 14, 05, 01, 310996500, time.UTC),
					"span":      time.Hour + 23*time.Minute + 45*time.Second + 678900000*time.Nanosecond,
					"obj":       map[string]interface{}{"moshe": "value"},
					"b":         true,
					"rl":        0.01,
					"str":       "asdf",
					"lg":        int64(9223372036854775807),
					"guid":      uuid.MustParse("74be27de-1e4e-49d9-b579-fe0b331d3642"),
				})),
			qcall:   client.Query,
			options: []kusto.QueryOption{kusto.ResultsProgressiveDisable()},
			doer: func(row *table.Row, update interface{}) error {
				rec := AllDataType{}
				if err := row.ToStruct(&rec); err != nil {
					return err
				}

				valuesRec := AllDataType{}

				err := row.ExtractValues(&valuesRec.Vnum,
					&valuesRec.Vdec,
					&valuesRec.Vdate,
					&valuesRec.Vspan,
					&valuesRec.Vobj,
					&valuesRec.Vb,
					&valuesRec.Vreal,
					&valuesRec.Vstr,
					&valuesRec.Vlong,
					&valuesRec.Vguid,
				)

				if err != nil {
					return err
				}

				assert.Equal(t, rec, valuesRec)

				recs := update.(*[]AllDataType)
				*recs = append(*recs, rec)
				return nil
			},
			gotInit: func() interface{} {
				ad := []AllDataType{}
				return &ad
			},
			want: &[]AllDataType{getExpectedResult()},
		},
		{
			desc: "Query: All parameter types are working with defaults",
			stmt: pTableStmt.Add(" | where  vnum == num and vdec == dec and vdate == dt and vspan == span and vb == b and vreal == rl and vstr == str and vlong == lg and vguid == guid ").
				MustDefinitions(kusto.NewDefinitions().Must(
					kusto.ParamTypes{
						"tableName": kusto.ParamType{Type: types.String, Default: allDataTypesTable},
						"num":       kusto.ParamType{Type: types.Int, Default: int32(1)},
						"dec":       kusto.ParamType{Type: types.Decimal, Default: "2.00000000000001"},
						"dt":        kusto.ParamType{Type: types.DateTime, Default: time.Date(2020, 03, 04, 14, 05, 01, 310996500, time.UTC)},
						"span":      kusto.ParamType{Type: types.Timespan, Default: time.Hour + 23*time.Minute + 45*time.Second + 678900000*time.Nanosecond},
						"b":         kusto.ParamType{Type: types.Bool, Default: true},
						"rl":        kusto.ParamType{Type: types.Real, Default: 0.01},
						"str":       kusto.ParamType{Type: types.String, Default: "asdf"},
						"lg":        kusto.ParamType{Type: types.Long, Default: int64(9223372036854775807)},
						"guid":      kusto.ParamType{Type: types.GUID, Default: uuid.MustParse("74be27de-1e4e-49d9-b579-fe0b331d3642")},
					})),
			qcall:   client.Query,
			options: []kusto.QueryOption{kusto.ResultsProgressiveDisable()},
			doer: func(row *table.Row, update interface{}) error {
				rec := AllDataType{}
				if err := row.ToStruct(&rec); err != nil {
					return err
				}

				valuesRec := AllDataType{}

				err := row.ExtractValues(&valuesRec.Vnum,
					&valuesRec.Vdec,
					&valuesRec.Vdate,
					&valuesRec.Vspan,
					&valuesRec.Vobj,
					&valuesRec.Vb,
					&valuesRec.Vreal,
					&valuesRec.Vstr,
					&valuesRec.Vlong,
					&valuesRec.Vguid,
				)

				if err != nil {
					return err
				}

				assert.Equal(t, rec, valuesRec)

				recs := update.(*[]AllDataType)
				*recs = append(*recs, rec)
				return nil
			},
			gotInit: func() interface{} {
				ad := []AllDataType{}
				return &ad
			},
			want: &[]AllDataType{getExpectedResult()},
		},
		{
			desc:    "Query: make sure Dynamic data type variations can be parsed",
			stmt:    kusto.NewStmt(`print PlainValue = dynamic('1'), PlainArray = dynamic('[1,2,3]'), PlainJson= dynamic('{ "a": 1}'), JsonArray= dynamic('[{ "a": 1}, { "a": 2}]')`),
			qcall:   client.Query,
			options: []kusto.QueryOption{kusto.ResultsProgressiveDisable()},
			doer: func(row *table.Row, update interface{}) error {
				rec := DynamicTypeVariations{}
				if err := row.ToStruct(&rec); err != nil {
					return err
				}
				recs := update.(*[]DynamicTypeVariations)

				valuesRec := DynamicTypeVariations{}

				err := row.ExtractValues(&valuesRec.PlainValue,
					&valuesRec.PlainArray,
					&valuesRec.PlainJson,
					&valuesRec.JsonArray,
				)

				if err != nil {
					return err
				}

				assert.Equal(t, rec, valuesRec)

				*recs = append(*recs, rec)
				return nil
			},
			gotInit: func() interface{} {
				ad := []DynamicTypeVariations{}
				return &ad
			},
			want: &[]DynamicTypeVariations{
				{
					PlainValue: value.Dynamic{Value: []byte("1"), Valid: true},
					PlainArray: value.Dynamic{Value: []byte("[1,2,3]"), Valid: true},
					PlainJson:  value.Dynamic{Value: []byte(`{ "a": 1}`), Valid: true},
					JsonArray:  value.Dynamic{Value: []byte(`[{ "a": 1}, { "a": 2}]`), Valid: true},
				},
			},
		},
		{
			desc: "Query: Use many options",
			stmt: pCountStmt.MustParameters(
				kusto.NewParameters().Must(kusto.QueryValues{"tableName": allDataTypesTable}),
			),
			options: []kusto.QueryOption{kusto.QueryNow(time.Now()), kusto.NoRequestTimeout(), kusto.NoTruncation(), kusto.RequestAppName("bd1e472c-a8e4-4c6e-859d-c86d72253197"),
				kusto.RequestDescription("9bff424f-711d-48b8-9a6e-d3a618748334"), kusto.Application("aaa"), kusto.User("bbb"),
				kusto.CustomQueryOption("additional", "additional")},
			qcall: client.Query,
			doer: func(row *table.Row, update interface{}) error {
				rec := CountResult{}
				if err := row.ToStruct(&rec); err != nil {
					return err
				}
				recs := update.(*[]CountResult)
				*recs = append(*recs, rec)
				return nil
			},
			gotInit: func() interface{} {
				v := []CountResult{}
				return &v
			},
			want: &[]CountResult{{Count: 1}},
		},
		{
			desc: "Query: get json",
			stmt: pCountStmt.MustParameters(
				kusto.NewParameters().Must(kusto.QueryValues{"tableName": allDataTypesTable}),
			),
			qjcall: client.QueryToJson,
			want:   "[{\"FrameType\":\"DataSetHeader\",\"IsProgressive\":true,\"Version\":\"v2.0\"},{\"FrameType\":\"DataTable\",\"TableId\":<NUM>,\"TableKind\":\"QueryProperties\",\"TableName\":\"@ExtendedProperties\",\"Columns\":[{\"ColumnName\":\"TableId\",\"ColumnType\":\"int\"},{\"ColumnName\":\"Key\",\"ColumnType\":\"string\"},{\"ColumnName\":\"Value\",\"ColumnType\":\"dynamic\"}],\"Rows\":[[1,\"Visualization\",\"{\\\"Visualization\\\":null,\\\"Title\\\":null,\\\"XColumn\\\":null,\\\"Series\\\":null,\\\"YColumns\\\":null,\\\"AnomalyColumns\\\":null,\\\"XTitle\\\":null,\\\"YTitle\\\":null,\\\"XAxis\\\":null,\\\"YAxis\\\":null,\\\"Legend\\\":null,\\\"YSplit\\\":null,\\\"Accumulate\\\":false,\\\"IsQuerySorted\\\":false,\\\"Kind\\\":null,\\\"Ymin\\\":\\\"NaN\\\",\\\"Ymax\\\":\\\"NaN\\\",\\\"Xmin\\\":null,\\\"Xmax\\\":null}\"]]},{\"FrameType\":\"TableHeader\",\"TableId\":<NUM>,\"TableKind\":\"PrimaryResult\",\"TableName\":\"PrimaryResult\",\"Columns\":[{\"ColumnName\":\"Count\",\"ColumnType\":\"long\"}]},{\"FrameType\":\"TableFragment\",\"TableFragmentType\":\"DataAppend\",\"TableId\":<NUM>,\"Rows\":[[1]]},{\"FrameType\":\"TableProgress\",\"TableId\":<NUM>,\"TableProgress\"<TIME>},{\"FrameType\":\"TableCompletion\",\"TableId\":<NUM>,\"RowCount\":1},{\"FrameType\":\"DataTable\",\"TableId\":<NUM>,\"TableKind\":\"QueryCompletionInformation\",\"TableName\":\"QueryCompletionInformation\",\"Columns\":[{\"ColumnName\":\"Timestamp\",\"ColumnType\":\"datetime\"},{\"ColumnName\":\"ClientRequestId\",\"ColumnType\":\"string\"},{\"ColumnName\":\"ActivityId\",\"ColumnType\":\"guid\"},{\"ColumnName\":\"SubActivityId\",\"ColumnType\":\"guid\"},{\"ColumnName\":\"ParentActivityId\",\"ColumnType\":\"guid\"},{\"ColumnName\":\"Level\",\"ColumnType\":\"int\"},{\"ColumnName\":\"LevelName\",\"ColumnType\":\"string\"},{\"ColumnName\":\"StatusCode\",\"ColumnType\":\"int\"},{\"ColumnName\":\"StatusCodeName\",\"ColumnType\":\"string\"},{\"ColumnName\":\"EventType\",\"ColumnType\":\"int\"},{\"ColumnName\":\"EventTypeName\",\"ColumnType\":\"string\"},{\"ColumnName\":\"Payload\",\"ColumnType\":\"string\"}],\"Rows\":[[\"<TIME>\",\"KGC.execute;<GUID>\",\"<GUID>\",\"<GUID>\",\"<GUID>\",4,\"Info\",0,\"S_OK (0)\",4,\"QueryInfo\",\"{\\\"Count\\\":<NUM>,\\\"Text\\\":\\\"Query completed successfully\\\"}\"],[\"<TIME>\",\"KGC.execute;<GUID>\",\"<GUID>\",\"<GUID>\",\"<GUID>\",4,\"Info\",0,\"S_OK (0)\",5,\"WorkloadGroup\",\"{\\\"Count\\\":<NUM>,\\\"Text\\\":\\\"default\\\"}\"],[\"<TIME>\",\"KGC.execute;<GUID>\",\"<GUID>\",\"<GUID>\",\"<GUID>\",4,\"Info\",0,\"S_OK (0)\",6,\"EffectiveRequestOptions\",\"{\\\"Count\\\":<NUM>,\\\"Text\\\":\\\"{\\\\\\\"DataScope\\\\\\\":\\\\\\\"All\\\\\\\",\\\\\\\"QueryConsistency\\\\\\\":\\\\\\\"strongconsistency\\\\\\\",\\\\\\\"MaxMemoryConsumptionPerIterator\\\\\\\":<NUM>,\\\\\\\"MaxMemoryConsumptionPerQueryPerNode\\\\\\\":<NUM>,\\\\\\\"QueryFanoutNodesPercent\\\\\\\":<NUM>,\\\\\\\"QueryFanoutThreadsPercent\\\\\\\":100}\\\"}\"],[\"<TIME>\",\"KGC.execute;<GUID>\",\"<GUID>\",\"<GUID>\",\"<GUID>\",6,\"Stats\",0,\"S_OK (0)\",0,\"QueryResourceConsumption\",\"{\\\"ExecutionTime\\\"<TIME>,\\\"resource_usage\\\":{\\\"cache\\\":{\\\"memory\\\":{\\\"hits\\\":<NUM>,\\\"misses\\\":<NUM>,\\\"total\\\":0},\\\"disk\\\":{\\\"hits\\\":<NUM>,\\\"misses\\\":<NUM>,\\\"total\\\":0},\\\"shards\\\":{\\\"hot\\\":{\\\"hitbytes\\\":<NUM>,\\\"missbytes\\\":<NUM>,\\\"retrievebytes\\\":0},\\\"cold\\\":{\\\"hitbytes\\\":<NUM>,\\\"missbytes\\\":<NUM>,\\\"retrievebytes\\\":0},\\\"bypassbytes\\\":0}},\\\"cpu\\\":{\\\"user\\\":\\\"00:00:00\\\",\\\"kernel\\\":\\\"00:00:00\\\",\\\"total cpu\\\":\\\"00:00:00\\\"},\\\"memory\\\":{\\\"peak_per_node\\\":524384},\\\"network\\\":{\\\"inter_cluster_total_bytes\\\":<NUM>,\\\"cross_cluster_total_bytes\\\":0}},\\\"input_dataset_statistics\\\":{\\\"extents\\\":{\\\"total\\\":<NUM>,\\\"scanned\\\":<NUM>,\\\"scanned_min_datetime\\\":\\\"<TIME>\\\",\\\"scanned_max_datetime\\\":\\\"<TIME>\\\"},\\\"rows\\\":{\\\"total\\\":<NUM>,\\\"scanned\\\":0},\\\"rowstores\\\":{\\\"scanned_rows\\\":<NUM>,\\\"scanned_values_size\\\":0},\\\"shards\\\":{\\\"queries_generic\\\":<NUM>,\\\"queries_specialized\\\":0}},\\\"dataset_statistics\\\":[{\\\"table_row_count\\\":<NUM>,\\\"table_size\\\":9}],\\\"cross_cluster_resource_usage\\\":{}}\"]]},{\"FrameType\":\"DataSetCompletion\",\"HasErrors\":false,\"Cancelled\":false}]",
		},
	}

	for _, test := range tests {
		test := test // capture
		t.Run(test.desc, func(t *testing.T) {
			t.Parallel()
			if test.setup != nil {
				if err := test.setup(); err != nil {
					panic(err)
				}
			}
			if test.teardown != nil {
				defer func() {
					if err := test.teardown(); err != nil {
						panic(err)
					}
				}()
			}

			var iter *kusto.RowIterator
			var err error
			switch {
			case test.qcall != nil:
				var options []kusto.QueryOption
				if test.options != nil {
					options = test.options.([]kusto.QueryOption)
				}
				iter, err = test.qcall(context.Background(), testConfig.Database, test.stmt, options...)

				require.Nilf(t, err, "TestQueries(%s): had test.qcall error: %s", test.desc, err)

			case test.mcall != nil:
				var options []kusto.MgmtOption
				if test.options != nil {
					options = test.options.([]kusto.MgmtOption)
				}
				iter, err = test.mcall(context.Background(), testConfig.Database, test.stmt, options...)

				require.Nilf(t, err, "TestQueries(%s): had test.mcall error: %s", test.desc, err)

			case test.qjcall != nil:
				var options []kusto.QueryOption
				if test.options != nil {
					options = test.options.([]kusto.QueryOption)
				}
				json, err := test.qjcall(context.Background(), testConfig.Database, test.stmt, options...)
				require.Nilf(t, err, "TestQueries(%s): had test.qjcall error: %s", test.desc, err)

				// replace guids with <GUID>
				guidRegex := regexp.MustCompile(`(\w+-){4}\w+`)
				json = guidRegex.ReplaceAllString(json, "<GUID>")

				timeRegex := regexp.MustCompile(`([0:]+\.(\d)+)|([\d\-]+T[\d\-.:]+Z)`)
				json = timeRegex.ReplaceAllString(json, "<TIME>")

				numRegex := regexp.MustCompile(`":\d+,`)
				json = numRegex.ReplaceAllString(json, `":<NUM>,`)

				require.Equal(t, test.want, json)
				return

			default:
				require.Fail(t, "test setup failure")
			}

			defer iter.Stop()

			var got = test.gotInit()
			err = iter.DoOnRowOrError(func(row *table.Row, e *errors.Error) error {
				return test.doer(row, got)
			})

			require.Nilf(t, err, "TestQueries(%s): had iter.Do() error: %s", test.desc, err)

			require.Equal(t, test.want, got)
		})
	}
}

func TestStatement(t *testing.T) {
	t.Parallel()

	if skipETOE || testing.Short() {
		t.Skipf("end to end tests disabled: missing config.json file in etoe directory")
	}

	_, cancel := context.WithCancel(context.Background())
	defer cancel()

	client, err := kusto.New(testConfig.kcsb)
	if err != nil {
		panic(err)
	}

	t.Cleanup(func() {
		t.Log("Closing client")
		require.NoError(t, client.Close())
		t.Log("Closed client")
	})

	allDataTypesTable := fmt.Sprintf("goe2e_all_data_types_%d_%d", time.Now().UnixNano(), rand.Int())
	require.NoError(t, createIngestionTable(t, client, allDataTypesTable, true))
	dt, err := time.Parse(time.RFC3339Nano, "2020-03-04T14:05:01.3109965Z")
	ts, err := time.ParseDuration("1h23m45.6789s")
	guid, err := uuid.Parse("74be27de-1e4e-49d9-b579-fe0b331d3642")
	tests := []struct {
		// desc is a description of a test.
		desc string
		// stmt is the Kusot Stmt that will be sent.
		stmt kusto.Statement
		// setup is a function that will be called before the test runs.
		setup func() error
		// teardown is a functiont that will be called before the test ends.
		teardown func() error
		qcall    queryFunc
		mcall    mgmtFunc
		qjcall   queryJsonFunc
		options  interface{} // either []kusto.QueryOption or []kusto.MgmtOption
		// doer is called from within the function passed to RowIterator.Do(). It allows us to collect the data we receive.
		doer func(row *table.Row, update interface{}) error
		// gotInit creates the variable that will be used by doer's update argument.
		gotInit func() interface{}
		// want is the data we want to receive from the query.
		want interface{}
		// should the test fail
		failFlag bool
	}{
		{
			desc: "Complex query with Statement Builder",
			stmt: kql.NewStatementBuilder("").
				AddDatabase(testConfig.Database).AddLiteral(".").
				AddTable(allDataTypesTable).AddLiteral(" | where ").
				AddColumn("vnum").AddLiteral(" == ").AddInt(1).AddLiteral(" and ").
				AddColumn("vdec").AddLiteral(" == ").AddDecimal(value.Decimal{
				Value: "2.00000000000001",
				Valid: true,
			}).AddLiteral(" and ").
				AddColumn("vdate").AddLiteral(" == ").AddDateTime(dt).AddLiteral(" and ").
				AddColumn("vspan").AddLiteral(" == ").AddTimespan(ts).AddLiteral(" and ").
				AddFunction("tostring").AddLiteral("(").AddColumn("vobj").AddLiteral(")").
				AddLiteral(" == ").AddFunction("tostring").AddLiteral("(").
				AddDynamic(map[string]interface{}{"moshe": "value"}).AddLiteral(")").AddLiteral(" and ").
				AddColumn("vb").AddLiteral(" == ").AddBool(true).AddLiteral(" and ").
				AddColumn("vreal").AddLiteral(" == ").AddReal(0.01).AddLiteral(" and ").
				AddColumn("vstr").AddLiteral(" == ").AddString("asdf").AddLiteral(" and ").
				AddColumn("vlong").AddLiteral(" == ").AddLong(9223372036854775807).AddLiteral(" and ").
				AddColumn("vguid").AddLiteral(" == ").AddGUID(guid),
			options: []kusto.QueryOption{},
			qcall:   client.Query,
			doer: func(row *table.Row, update interface{}) error {
				rec := AllDataType{}
				if err := row.ToStruct(&rec); err != nil {
					return err
				}

				valuesRec := AllDataType{}

				err := row.ExtractValues(&valuesRec.Vnum,
					&valuesRec.Vdec,
					&valuesRec.Vdate,
					&valuesRec.Vspan,
					&valuesRec.Vobj,
					&valuesRec.Vb,
					&valuesRec.Vreal,
					&valuesRec.Vstr,
					&valuesRec.Vlong,
					&valuesRec.Vguid,
				)

				if err != nil {
					return err
				}

				assert.Equal(t, rec, valuesRec)

				recs := update.(*[]AllDataType)
				*recs = append(*recs, rec)
				return nil
			},
			gotInit: func() interface{} {
				ad := []AllDataType{}
				return &ad
			},
			failFlag: false,
			want:     &[]AllDataType{getExpectedResult()},
		},
		{
			desc: "Complex query with Statement Builder and parameters",
			stmt: kql.NewStatementBuilder("table(tableName) | where vnum == num and vdec == dec and vdate == dt and vspan == span and tostring(vobj) == tostring(obj) and vb == b and vreal == rl and vstr == str and vlong == lg and vguid == guid"),
			options: []kusto.QueryOption{kusto.QueryParameters(*kql.NewStatementQueryParameters().
				AddString("tableName", allDataTypesTable).
				AddInt("num", 1).
				AddDecimal("dec", value.Decimal{
					Value: "2.00000000000001",
					Valid: true,
				}).
				AddDateTime("dt", dt).
				AddTimespan("span", ts).
				AddDynamic("obj", map[string]interface{}{
					"moshe": "value",
				}).
				AddBool("b", true).
				AddReal("rl", 0.01).
				AddString("str", "asdf").
				AddLong("lg", 9223372036854775807).
				AddGUID("guid", guid))},
			qcall: client.Query,
			doer: func(row *table.Row, update interface{}) error {
				rec := AllDataType{}
				if err := row.ToStruct(&rec); err != nil {
					return err
				}

				valuesRec := AllDataType{}

				err := row.ExtractValues(&valuesRec.Vnum,
					&valuesRec.Vdec,
					&valuesRec.Vdate,
					&valuesRec.Vspan,
					&valuesRec.Vobj,
					&valuesRec.Vb,
					&valuesRec.Vreal,
					&valuesRec.Vstr,
					&valuesRec.Vlong,
					&valuesRec.Vguid,
				)

				if err != nil {
					return err
				}

				assert.Equal(t, rec, valuesRec)

				recs := update.(*[]AllDataType)
				*recs = append(*recs, rec)
				return nil
			},
			gotInit: func() interface{} {
				ad := []AllDataType{}
				return &ad
			},
			failFlag: false,
			want:     &[]AllDataType{getExpectedResult()},
		},
		{
			desc: "Complex query with Statement Builder - Fail due to wrong table name (escaped)",
			stmt: kql.NewStatementBuilder("table(tableName) | where vstr == txt"),
			options: []kusto.QueryOption{kusto.QueryParameters(*kql.NewStatementQueryParameters().
				AddString("tableName", "goe2e_all_data_types\"").
				AddString("txt", "asdf"))},
			qcall: client.Query,
			doer: func(row *table.Row, update interface{}) error {
				rec := AllDataType{}
				if err := row.ToStruct(&rec); err != nil {
					return err
				}

				valuesRec := AllDataType{}

				err := row.ExtractValues(&valuesRec.Vnum,
					&valuesRec.Vdec,
					&valuesRec.Vdate,
					&valuesRec.Vspan,
					&valuesRec.Vobj,
					&valuesRec.Vb,
					&valuesRec.Vreal,
					&valuesRec.Vstr,
					&valuesRec.Vlong,
					&valuesRec.Vguid,
				)

				if err != nil {
					return err
				}

				assert.Equal(t, rec, valuesRec)

				recs := update.(*[]AllDataType)
				*recs = append(*recs, rec)
				return nil
			},
			gotInit: func() interface{} {
				ad := []AllDataType{}
				return &ad
			},
			failFlag: true,
			want:     &[]AllDataType{},
		},
	}

	for _, test := range tests {
		test := test // capture
		t.Run(test.desc, func(t *testing.T) {
			t.Parallel()
			if test.setup != nil {
				if err := test.setup(); err != nil {
					panic(err)
				}
			}
			if test.teardown != nil {
				defer func() {
					if err := test.teardown(); err != nil {
						panic(err)
					}
				}()
			}

			var iter *kusto.RowIterator
			var err error
			switch {
			case test.qcall != nil:
				var options []kusto.QueryOption
				if test.options != nil {
					options = test.options.([]kusto.QueryOption)
				}
				iter, err = test.qcall(context.Background(), testConfig.Database, test.stmt, options...)
				if (!test.failFlag && err != nil) || (test.failFlag && err == nil) {
					require.Nilf(t, err, "TestQueries(%s): had iter.Do() error: %s.", test.desc, err)
				}

			default:
				require.Fail(t, "test setup failure")
			}

			var got = test.gotInit()
			if iter != nil {
				defer iter.Stop()
				err = iter.DoOnRowOrError(func(row *table.Row, e *errors.Error) error {
					return test.doer(row, got)
				})
				require.Nilf(t, err, "TestQueries(%s): had iter.Do() error: %s.", test.desc, err)
			}

			require.Equal(t, test.want, got)
		})
	}
}

func TestFileIngestion(t *testing.T) { //ok
	t.Parallel()

	if skipETOE || testing.Short() {
		t.Skipf("end to end tests disabled: missing config.json file in etoe directory")
	}

	client, err := kusto.New(testConfig.kcsb)
	if err != nil {
		panic(err)
	}

	t.Cleanup(func() {
		t.Log("Closing client")
		require.NoError(t, client.Close())
		t.Log("Closed client")
	})

	queuedTable := "goe2e_queued_file_logs"
	streamingTable := "goe2e_streaming_file_logs"
	managedTable := "goe2e_managed_streaming_file_logs"

	queuedIngestor, err := ingest.New(client, testConfig.Database, queuedTable)
	if err != nil {
		panic(err)
	}
	t.Cleanup(func() {
		t.Log("Closing queuedIngestor")
		require.NoError(t, queuedIngestor.Close())
		t.Log("Closed queuedIngestor")
	})

	streamingIngestor, err := ingest.NewStreaming(client, testConfig.Database, streamingTable)
	if err != nil {
		panic(err)
	}

	t.Cleanup(func() {
		t.Log("Closing streamingIngestor")
		require.NoError(t, streamingIngestor.Close())
		t.Log("Closed streamingIngestor")
	})

	managedIngestor, err := ingest.NewManaged(client, testConfig.Database, managedTable)
	if err != nil {
		panic(err)
	}

	t.Cleanup(func() {
		t.Log("Closing managedIngestor")
		require.NoError(t, managedIngestor.Close())
		t.Log("Closed managedIngestor")
	})

	mockRows := createMockLogRows()

	tests := []struct {
		// desc describes the test.
		desc string
		// the type of queuedIngestor for the test
		ingestor ingest.Ingestor
		// src represents where we are getting our data.
		src string
		// options are options used on ingesting.
		options []ingest.FileOption
		// stmt is used to query for the results.
		stmt kusto.Stmt
		// table is the name of the table to create and use as a parameter.
		table string
		// teardown is a function that will be called before the test ends.
		teardown func() error
		// doer is called from within the function passed to RowIterator.Do(). It allows us to collect the data we receive.
		doer func(row *table.Row, update interface{}) error
		// gotInit creates the variable that will be used by doer's update argument.
		gotInit func() interface{}
		// want is the data we want to receive from the query.
		want interface{}
		// wantErr indicates what type of error we expect. nil if we don't expect
		wantErr error
	}{
		{
			desc:     "Ingest from blob with bad existing mapping",
			ingestor: queuedIngestor,
			src:      "https://adxingestiondemo.blob.core.windows.net/data/demo.json",
			options:  []ingest.FileOption{ingest.IngestionMappingRef("Logs_bad_mapping", ingest.JSON)},
			wantErr: ingest.StatusFromMapForTests(map[string]interface{}{
				"Status":        "Failed",
				"FailureStatus": "Permanent",
				"ErrorCode":     "BadRequest_MappingReferenceWasNotFound",
			}),
		},
		{
			desc:     "Ingest from blob with streaming ingestion should fail",
			ingestor: streamingIngestor,
			src:      "https://adxingestiondemo.blob.core.windows.net/data/demo.json",
			options:  []ingest.FileOption{ingest.IngestionMappingRef("Logs_mapping", ingest.JSON)},
			wantErr:  ingest.FileIsBlobErr,
		},
		{
			desc:     "Ingest from blob with existing mapping",
			ingestor: queuedIngestor,
			src:      "https://adxingestiondemo.blob.core.windows.net/data/demo.json",
			options:  []ingest.FileOption{ingest.IngestionMappingRef("Logs_mapping", ingest.JSON)},
			stmt:     pCountStmt,
			table:    queuedTable,
			doer: func(row *table.Row, update interface{}) error {
				rec := CountResult{}
				if err := row.ToStruct(&rec); err != nil {
					return err
				}
				recs := update.(*[]CountResult)
				*recs = append(*recs, rec)
				return nil
			},
			gotInit: func() interface{} {
				v := []CountResult{}
				return &v
			},
			want: &[]CountResult{{Count: 500}},
		},
		{
			desc:     "Ingest from blob with existing mapping managed",
			ingestor: managedIngestor,
			src:      "https://adxingestiondemo.blob.core.windows.net/data/demo.json",
			options:  []ingest.FileOption{ingest.IngestionMappingRef("Logs_mapping", ingest.JSON)},
			stmt:     pCountStmt,
			table:    managedTable,
			doer: func(row *table.Row, update interface{}) error {
				rec := CountResult{}
				if err := row.ToStruct(&rec); err != nil {
					return err
				}
				recs := update.(*[]CountResult)
				*recs = append(*recs, rec)
				return nil
			},
			gotInit: func() interface{} {
				v := []CountResult{}
				return &v
			},
			want: &[]CountResult{{Count: 500}},
		},
		{
			desc:     "Ingest from blob with inline mapping",
			ingestor: queuedIngestor,
			src:      "https://adxingestiondemo.blob.core.windows.net/data/demo.json",
			options: []ingest.FileOption{
				ingest.IngestionMapping(
					"[{\"column\":\"header_time\",\"datatype\":\"datetime\",\"Properties\":{\"path\":\"$.header.time\"}},{\"column\":\"header_id\",\"datatype\":\"guid\",\"Properties\":{\"path\":\"$.header.id\"}},{\"column\":\"header_api_version\",\"Properties\":{\"path\":\"$.header.api_version\"},\"datatype\":\"string\"},{\"column\":\"payload_data\",\"datatype\":\"string\",\"Properties\":{\"path\":\"$.payload.data\"}},{\"column\":\"payload_user\",\"datatype\":\"string\",\"Properties\":{\"path\":\"$.payload.user\"}}]",
					ingest.JSON,
				),
			},
			table: queuedTable,
			stmt:  pCountStmt,
			doer: func(row *table.Row, update interface{}) error {
				rec := CountResult{}
				if err := row.ToStruct(&rec); err != nil {
					return err
				}
				recs := update.(*[]CountResult)
				*recs = append(*recs, rec)
				return nil
			},
			gotInit: func() interface{} {
				v := []CountResult{}
				return &v
			},
			want: &[]CountResult{{Count: 500}},
		},
		{
			desc:     "Ingestion from local file queued",
			ingestor: queuedIngestor,
			src:      csvFileFromString(t),
			stmt:     pCountStmt,
			table:    queuedTable,
			doer: func(row *table.Row, update interface{}) error {
				rec := CountResult{}
				if err := row.ToStruct(&rec); err != nil {
					return err
				}
				recs := update.(*[]CountResult)
				*recs = append(*recs, rec)
				return nil
			},
			gotInit: func() interface{} {
				v := []CountResult{}
				return &v
			},
			want: &[]CountResult{{Count: 3}},
		},
		{
			desc:     "Ingestion from local file test 2 queued",
			ingestor: queuedIngestor,
			src:      createCsvFileFromData(t, mockRows),
			stmt:     pTableStmt.Add(" | order by header_api_version asc"),
			table:    queuedTable,
			doer: func(row *table.Row, update interface{}) error {
				rec := LogRow{}
				if err := row.ToStruct(&rec); err != nil {
					return err
				}
				recs := update.(*[]LogRow)
				*recs = append(*recs, rec)
				return nil
			},
			gotInit: func() interface{} {
				v := []LogRow{}
				return &v
			},
			want: &mockRows,
		},
		{
			desc:     "Ingest from local with existing mapping streaming",
			ingestor: streamingIngestor,
			src:      "testdata/demo.json",
			options:  []ingest.FileOption{ingest.IngestionMappingRef("Logs_mapping", ingest.JSON)},
			stmt: pCountStmt.MustParameters(
				kusto.NewParameters().Must(
					kusto.QueryValues{"tableName": streamingTable},
				),
			),
			table: streamingTable,
			doer: func(row *table.Row, update interface{}) error {
				rec := CountResult{}
				if err := row.ToStruct(&rec); err != nil {
					return err
				}
				recs := update.(*[]CountResult)
				*recs = append(*recs, rec)
				return nil
			},
			gotInit: func() interface{} {
				v := []CountResult{}
				return &v
			},
			want: &[]CountResult{{Count: 500}},
		},
		{
			desc:     "Ingestion from local file streaming",
			ingestor: streamingIngestor,
			src:      csvFileFromString(t),
			stmt:     pCountStmt,
			table:    streamingTable,
			doer: func(row *table.Row, update interface{}) error {
				rec := CountResult{}
				if err := row.ToStruct(&rec); err != nil {
					return err
				}
				recs := update.(*[]CountResult)
				*recs = append(*recs, rec)
				return nil
			},
			gotInit: func() interface{} {
				v := []CountResult{}
				return &v
			},
			want: &[]CountResult{{Count: 3}},
		},
		{
			desc:     "Ingestion from local file test 2 streaming",
			ingestor: streamingIngestor,
			src:      createCsvFileFromData(t, mockRows),
			stmt:     pTableStmt.Add(" | order by header_api_version asc"),
			table:    streamingTable,
			doer: func(row *table.Row, update interface{}) error {
				rec := LogRow{}
				if err := row.ToStruct(&rec); err != nil {
					return err
				}
				recs := update.(*[]LogRow)
				*recs = append(*recs, rec)
				return nil
			},
			gotInit: func() interface{} {
				v := []LogRow{}
				return &v
			},
			want: &mockRows,
		},
		{
			desc:     "Ingest from local with existing mapping managed streaming",
			ingestor: managedIngestor,
			src:      "testdata/demo.json",
			options:  []ingest.FileOption{ingest.IngestionMappingRef("Logs_mapping", ingest.JSON)},
			stmt:     pCountStmt,
			table:    managedTable,
			doer: func(row *table.Row, update interface{}) error {
				rec := CountResult{}
				if err := row.ToStruct(&rec); err != nil {
					return err
				}
				recs := update.(*[]CountResult)
				*recs = append(*recs, rec)
				return nil
			},
			gotInit: func() interface{} {
				v := []CountResult{}
				return &v
			},
			want: &[]CountResult{{Count: 500}},
		},
		{
			desc:     "Ingest big file managed streaming",
			ingestor: managedIngestor,
			src:      bigCsvFileFromString(t),
			options:  []ingest.FileOption{ingest.DontCompress()},
			stmt:     pCountStmt,
			table:    managedTable,
			doer: func(row *table.Row, update interface{}) error {
				rec := CountResult{}
				if err := row.ToStruct(&rec); err != nil {
					return err
				}
				recs := update.(*[]CountResult)
				*recs = append(*recs, rec)
				return nil
			},
			gotInit: func() interface{} {
				v := []CountResult{}
				return &v
			},
			want: &[]CountResult{{Count: 3}},
		},
	}

	for _, test := range tests {
		test := test // capture
		t.Run(test.desc, func(t *testing.T) {
			t.Parallel()

			ctx, cancel := context.WithCancel(context.Background())
			defer cancel()

			if test.table != "" {
				fTable := fmt.Sprintf("%s_%d_%d", test.table, time.Now().UnixNano(), rand.Int())
				require.NoError(t, createIngestionTable(t, client, fTable, false))
				test.options = append(test.options, ingest.Table(fTable))
				test.stmt = test.stmt.MustParameters(
					kusto.NewParameters().Must(
						kusto.QueryValues{"tableName": fTable},
					))
			}

			if test.teardown != nil {
				defer func() {
					if err := test.teardown(); err != nil {
						panic(err)
					}
				}()
			}

			_, isQueued := test.ingestor.(*ingest.Ingestion)
			_, isManaged := test.ingestor.(*ingest.Managed)
			if isQueued || isManaged {
				test.options = append(test.options, ingest.FlushImmediately(), ingest.ReportResultToTable())
			}

			res, err := test.ingestor.FromFile(ctx, test.src, test.options...)
			if err == nil {
				err = <-res.Wait(ctx)
			}

			if !assertErrorsMatch(t, err, test.wantErr) {
				t.Errorf("TestFileIngestion(%s): ingestor.FromFile(): got err == %v, want err == %v", test.desc, err, test.wantErr)
				return
			}

			if err != nil {
				return
			}

			require.NoError(t, waitForIngest(t, ctx, client, testConfig.Database, test.stmt, test.doer, test.want, test.gotInit))
		})
	}
}

func TestReaderIngestion(t *testing.T) { // ok
	t.Parallel()

	if skipETOE || testing.Short() {
		t.SkipNow()
	}

	queuedTable := "goe2e_queued_reader_logs"
	streamingTable := "goe2e_streaming_reader_logs"
	managedTable := "goe2e_managed_streaming_reader_logs"

	client, err := kusto.New(testConfig.kcsb)
	if err != nil {
		panic(err)
	}

	t.Cleanup(func() {
		t.Log("Closing client")
		require.NoError(t, client.Close())
		t.Log("Closed client")
	})

	queuedIngestor, err := ingest.New(client, testConfig.Database, queuedTable)
	if err != nil {
		panic(err)
	}

	t.Cleanup(func() {
		t.Log("Closing queuedIngestor")
		require.NoError(t, queuedIngestor.Close())
		t.Log("Closed queuedIngestor")
	})

	streamingIngestor, err := ingest.NewStreaming(client, testConfig.Database, streamingTable)
	if err != nil {
		panic(err)
	}

	t.Cleanup(func() {
		t.Log("Closing streamingIngestor")
		require.NoError(t, streamingIngestor.Close())
		t.Log("Closed streamingIngestor")
	})

	managedIngestor, err := ingest.NewManaged(client, testConfig.Database, managedTable)
	if err != nil {
		panic(err)
	}

	t.Cleanup(func() {
		t.Log("Closing managedIngestor")
		require.NoError(t, managedIngestor.Close())
		t.Log("Closed managedIngestor")
	})

	mockRows := createMockLogRows()

	tests := []struct {
		// desc describes the test.
		desc string
		// the type of queuedIngestor for the test
		ingestor ingest.Ingestor
		// src represents where we are getting our data.
		src string
		// options are options used on ingesting.
		options []ingest.FileOption
		// stmt is used to query for the results.
		stmt kusto.Stmt
		// table is the name of the table to create and use as a parameter.
		table string
		// teardown is a function that will be called before the test ends.
		teardown func() error
		// doer is called from within the function passed to RowIterator.Do(). It allows us to collect the data we receive.
		doer func(row *table.Row, update interface{}) error
		// gotInit creates the variable that will be used by doer's update argument.
		gotInit func() interface{}
		// want is the data we want to receive from the query.
		want interface{}
		// wantErr indicates what type of error we expect. nil if we don't expect
		wantErr error
	}{
		{
			desc:     "Ingest from reader with bad existing mapping",
			ingestor: queuedIngestor,
			src:      "testdata/demo.json",
			options:  []ingest.FileOption{ingest.FileFormat(ingest.JSON), ingest.IngestionMappingRef("Logs_bad_mapping", ingest.JSON)},
			wantErr: ingest.StatusFromMapForTests(map[string]interface{}{
				"Status":        "Failed",
				"FailureStatus": "Permanent",
				"ErrorCode":     "BadRequest_MappingReferenceWasNotFound",
			}),
		},
		{
			desc:     "Ingest with existing mapping",
			ingestor: queuedIngestor,
			src:      "testdata/demo.json",
			options: []ingest.FileOption{
				ingest.FileFormat(ingest.JSON),
				ingest.IngestionMappingRef("Logs_mapping", ingest.JSON),
			},
			stmt:  pCountStmt,
			table: queuedTable,
			doer: func(row *table.Row, update interface{}) error {
				rec := CountResult{}
				if err := row.ToStruct(&rec); err != nil {
					return err
				}
				recs := update.(*[]CountResult)
				*recs = append(*recs, rec)
				return nil
			},
			gotInit: func() interface{} {
				v := []CountResult{}
				return &v
			},
			want: &[]CountResult{{Count: 500}},
		},
		{
			desc:     "Ingest with inline mapping",
			ingestor: queuedIngestor,
			src:      "testdata/demo.json",
			options: []ingest.FileOption{
				ingest.FileFormat(ingest.JSON),
				ingest.IngestionMapping(
					"[{\"column\":\"header_time\",\"datatype\":\"datetime\",\"Properties\":{\"path\":\"$.header.time\"}},{\"column\":\"header_id\",\"datatype\":\"guid\",\"Properties\":{\"path\":\"$.header.id\"}},{\"column\":\"header_api_version\",\"Properties\":{\"path\":\"$.header.api_version\"},\"datatype\":\"string\"},{\"column\":\"payload_data\",\"datatype\":\"string\",\"Properties\":{\"path\":\"$.payload.data\"}},{\"column\":\"payload_user\",\"datatype\":\"string\",\"Properties\":{\"path\":\"$.payload.user\"}}]",
					ingest.JSON,
				),
			},
			stmt:  pCountStmt,
			table: queuedTable,
			doer: func(row *table.Row, update interface{}) error {
				rec := CountResult{}
				if err := row.ToStruct(&rec); err != nil {
					return err
				}
				recs := update.(*[]CountResult)
				*recs = append(*recs, rec)
				return nil
			},
			gotInit: func() interface{} {
				v := []CountResult{}
				return &v
			},
			want: &[]CountResult{{Count: 500}},
		},
		{
			desc:     "Ingestion from mock data",
			ingestor: queuedIngestor,
			src:      createCsvFileFromData(t, mockRows),
			options: []ingest.FileOption{
				ingest.FileFormat(ingest.CSV),
			},
			stmt:  pTableStmt.Add(" | order by header_api_version asc"),
			table: queuedTable,
			doer: func(row *table.Row, update interface{}) error {
				rec := LogRow{}
				if err := row.ToStruct(&rec); err != nil {
					return err
				}
				recs := update.(*[]LogRow)
				*recs = append(*recs, rec)
				return nil
			},
			gotInit: func() interface{} {
				v := []LogRow{}
				return &v
			},
			want: &mockRows,
		},
		{
			desc:     "Ingest from local with existing mapping streaming",
			ingestor: streamingIngestor,
			src:      "testdata/demo.json",
			options: []ingest.FileOption{
				ingest.IngestionMappingRef("Logs_mapping", ingest.JSON),
				ingest.FileFormat(ingest.JSON),
			},
			stmt:  pCountStmt,
			table: streamingTable,
			doer: func(row *table.Row, update interface{}) error {
				rec := CountResult{}
				if err := row.ToStruct(&rec); err != nil {
					return err
				}
				recs := update.(*[]CountResult)
				*recs = append(*recs, rec)
				return nil
			},
			gotInit: func() interface{} {
				v := []CountResult{}
				return &v
			},
			want: &[]CountResult{{Count: 500}},
		},
		{
			desc:     "Ingestion from local file streaming",
			ingestor: streamingIngestor,
			src:      csvFileFromString(t),
			options: []ingest.FileOption{
				ingest.FileFormat(ingest.CSV),
			},
			stmt:  pCountStmt,
			table: streamingTable,
			doer: func(row *table.Row, update interface{}) error {
				rec := CountResult{}
				if err := row.ToStruct(&rec); err != nil {
					return err
				}
				recs := update.(*[]CountResult)
				*recs = append(*recs, rec)
				return nil
			},
			gotInit: func() interface{} {
				v := []CountResult{}
				return &v
			},
			want: &[]CountResult{{Count: 3}},
		},
		{
			desc:     "Ingestion from local file test 2 streaming",
			ingestor: streamingIngestor,
			options: []ingest.FileOption{
				ingest.FileFormat(ingest.CSV),
			},
			src:   createCsvFileFromData(t, mockRows),
			stmt:  pTableStmt.Add(" | order by header_api_version asc"),
			table: streamingTable,
			doer: func(row *table.Row, update interface{}) error {
				rec := LogRow{}
				if err := row.ToStruct(&rec); err != nil {
					return err
				}
				recs := update.(*[]LogRow)
				*recs = append(*recs, rec)
				return nil
			},
			gotInit: func() interface{} {
				v := []LogRow{}
				return &v
			},
			want: &mockRows,
		},
		{
			desc:     "Ingest from local with existing mapping managed streaming",
			ingestor: managedIngestor,
			src:      "testdata/demo.json",
			options: []ingest.FileOption{
				ingest.IngestionMappingRef("Logs_mapping", ingest.JSON),
				ingest.FileFormat(ingest.JSON),
			},
			stmt:  pCountStmt,
			table: managedTable,
			doer: func(row *table.Row, update interface{}) error {
				rec := CountResult{}
				if err := row.ToStruct(&rec); err != nil {
					return err
				}
				recs := update.(*[]CountResult)
				*recs = append(*recs, rec)
				return nil
			},
			gotInit: func() interface{} {
				v := []CountResult{}
				return &v
			},
			want: &[]CountResult{{Count: 500}},
		},
	}

	for _, test := range tests {
		test := test // capture
		t.Run(test.desc, func(t *testing.T) {
			t.Parallel()

			ctx, cancel := context.WithCancel(context.Background())
			defer cancel()

			if test.table != "" {
				fTable := fmt.Sprintf("%s_%d_%d", test.table, time.Now().UnixNano(), rand.Int())
				require.NoError(t, createIngestionTable(t, client, fTable, false))
				test.options = append(test.options, ingest.Table(fTable))
				test.stmt = test.stmt.MustParameters(
					kusto.NewParameters().Must(
						kusto.QueryValues{"tableName": fTable},
					))
			}

			if test.teardown != nil {
				defer func() {
					if err := test.teardown(); err != nil {
						panic(err)
					}
				}()
			}

			_, isQueued := test.ingestor.(*ingest.Ingestion)
			_, isManaged := test.ingestor.(*ingest.Managed)
			if isQueued || isManaged {
				test.options = append(test.options, ingest.FlushImmediately(), ingest.ReportResultToTable())
			}

			f, err := os.Open(test.src)
			if err != nil {
				panic(err)
			}

			// We could do this other ways that are simplier for testing, but this mimics what the user will likely do.
			reader, writer := io.Pipe()
			go func() {
				defer func(writer *io.PipeWriter) {
					err := writer.Close()
					if err != nil {
						t.Errorf("Failed to close writer %v", err)
					}
				}(writer)
				_, err := io.Copy(writer, f)
				if err != nil {
					t.Errorf("Failed to copy io: %v", err)
				}
			}()

			res, err := test.ingestor.FromReader(ctx, reader, test.options...)
			if err == nil {
				err = <-res.Wait(ctx)
			}

			if !assertErrorsMatch(t, err, test.wantErr) {
				t.Errorf("TestFileIngestion(%s): ingestor.FromReader(): got err == %v, want err == %v", test.desc, err, test.wantErr)
				return
			}

			if err != nil {
				return
			}

			require.NoError(t, waitForIngest(t, ctx, client, testConfig.Database, test.stmt, test.doer, test.want, test.gotInit))
		})
	}
}

func TestMultipleClusters(t *testing.T) { //ok
	t.Parallel()

	if skipETOE || testing.Short() {
		t.Skipf("end to end tests disabled: missing config.json file in etoe directory")
	}
	if testConfig.SecondaryEndpoint == "" || testConfig.SecondaryDatabase == "" {
		t.Skipf("multiple clusters tests diasbled: needs SecondaryEndpoint and SecondaryDatabase")
	}

	client, err := kusto.New(testConfig.kcsb)
	if err != nil {
		panic(err)
	}

	t.Cleanup(func() {
		t.Log("Closing client")
		require.NoError(t, client.Close())
		t.Log("Closed client")
	})

	skcsb := kusto.NewConnectionStringBuilder(testConfig.SecondaryEndpoint).WithAadAppKey(testConfig.ClientID, testConfig.ClientSecret, testConfig.TenantID)

	secondaryClient, err := kusto.New(skcsb)
	if err != nil {
		panic(err)
	}

	t.Cleanup(func() {
		t.Log("Closing secondaryClient")
		require.NoError(t, secondaryClient.Close())
		t.Log("Closed secondaryClient")
	})

	queuedTable := "goe2e_queued_multiple_logs"
	secondaryQueuedTable := "goe2e_secondary_queued_multiple_logs"
	streamingTable := "goe2e_streaming_multiple_logs"
	secondaryStreamingTable := "goe2e_secondary_streaming_multiple_logs"

	queuedIngestor, err := ingest.New(client, testConfig.Database, queuedTable)
	if err != nil {
		panic(err)
	}
	t.Cleanup(func() {
		t.Log("Closing queuedIngestor")
		require.NoError(t, queuedIngestor.Close())
		t.Log("Closed queuedIngestor")
	})

	streamingIngestor, err := ingest.NewStreaming(client, testConfig.Database, streamingTable)
	if err != nil {
		panic(err)
	}

	t.Cleanup(func() {
		t.Log("Closing streamingIngestor")
		require.NoError(t, streamingIngestor.Close())
		t.Log("Closed streamingIngestor")
	})

	secondaryQueuedIngestor, err := ingest.New(secondaryClient, testConfig.SecondaryDatabase, queuedTable)
	if err != nil {
		panic(err)
	}

	t.Cleanup(func() {
		t.Log("Closing secondaryQueuedIngestor")
		require.NoError(t, secondaryQueuedIngestor.Close())
		t.Log("Closed secondaryQueuedIngestor")
	})

	secondaryStreamingIngestor, err := ingest.NewStreaming(secondaryClient, testConfig.SecondaryDatabase, streamingTable)
	if err != nil {
		panic(err)
	}
	t.Cleanup(func() {
		t.Log("Closing secondaryStreamingIngestor")
		require.NoError(t, secondaryStreamingIngestor.Close())
		t.Log("Closed secondaryStreamingIngestor")
	})

	tests := []struct {
		// desc describes the test.
		desc string
		// table is the name of the table to create and use as a parameter.
		table string
		// secondaryTable is the name of the table to create in the secondary DB and use as a parameter.
		secondaryTable string
		// the type of ingestor for the test
		ingestor ingest.Ingestor
		// the type of ingsetor for the secondary cluster for the test
		secondaryIngestor ingest.Ingestor
		// src represents where we are getting our data.
		src string
		// stmt is used to query for the results.
		stmt kusto.Stmt
		// doer is called from within the function passed to RowIterator.Do(). It allows us to collect the data we receive.
		doer func(row *table.Row, update interface{}) error
		// gotInit creates the variable that will be used by doer's update argument.
		gotInit func() interface{}
		// want is the data we want to receive from the query.
		want interface{}
	}{
		{
			desc:              "Ingestion from multiple clusters with queued ingestion",
			table:             queuedTable,
			secondaryTable:    secondaryQueuedTable,
			ingestor:          queuedIngestor,
			secondaryIngestor: secondaryQueuedIngestor,
			src:               csvFileFromString(t),
			stmt:              pCountStmt,
			doer: func(row *table.Row, update interface{}) error {
				rec := CountResult{}
				if err := row.ToStruct(&rec); err != nil {
					return err
				}
				recs := update.(*[]CountResult)
				*recs = append(*recs, rec)
				return nil
			},
			gotInit: func() interface{} {
				v := []CountResult{}
				return &v
			},
			want: &[]CountResult{{Count: 3}},
		},
		{
			desc:              "Ingestion from local file streaming",
			table:             streamingTable,
			secondaryTable:    secondaryStreamingTable,
			ingestor:          streamingIngestor,
			secondaryIngestor: secondaryStreamingIngestor,
			src:               csvFileFromString(t),
			stmt:              pCountStmt,
			doer: func(row *table.Row, update interface{}) error {
				rec := CountResult{}
				if err := row.ToStruct(&rec); err != nil {
					return err
				}
				recs := update.(*[]CountResult)
				*recs = append(*recs, rec)
				return nil
			},
			gotInit: func() interface{} {
				v := []CountResult{}
				return &v
			},
			want: &[]CountResult{{Count: 3}},
		},
	}

	for _, test := range tests {
		test := test // capture
		t.Run(test.desc, func(t *testing.T) {
			t.Parallel()

			ctx, cancel := context.WithCancel(context.Background())
			defer cancel()

			fTable := fmt.Sprintf("%s_%d_%d", test.table, time.Now().UnixNano(), rand.Int())
			fSecondaryTable := fmt.Sprintf("%s_%d_%d", test.secondaryTable, time.Now().UnixNano(), rand.Int())

			var wg sync.WaitGroup
			var primaryErr error
			var secondaryErr error

			// Run ingestion to primary database in a Goroutine
			wg.Add(1)
			go func() {
				defer wg.Done()

				require.NoError(t, createIngestionTableWithDB(t, client, testConfig.Database, fTable, false))

				test.stmt = test.stmt.MustParameters(
					kusto.NewParameters().Must(
						kusto.QueryValues{"tableName": fTable},
					))

				var options []ingest.FileOption
				if _, ok := test.ingestor.(*ingest.Ingestion); ok {
					options = append(options, ingest.FlushImmediately(), ingest.ReportResultToTable())
				}
				firstOptions := append(options, ingest.Database(testConfig.Database), ingest.Table(fTable))

				res, err := test.ingestor.FromFile(ctx, test.src, firstOptions...)
				if err == nil {
					err = <-res.Wait(ctx)
				}

				primaryErr = err

				if !assertErrorsMatch(t, err, nil) {
					t.Errorf("TestMultipleClusters(%s): ingestor.FromFile(): got err == %v, want err == %v", test.desc, err, nil)
				}

				require.NoError(t, waitForIngest(t, ctx, client, testConfig.Database, test.stmt, test.doer, test.want, test.gotInit))
			}()

			// Run ingestion to secondary database in a Goroutine
			wg.Add(1)
			go func() {
				defer wg.Done()

				require.NoError(t, createIngestionTableWithDB(t, secondaryClient, testConfig.SecondaryDatabase, fSecondaryTable, false))

				secondaryStmt := test.stmt.MustParameters(
					kusto.NewParameters().Must(
						kusto.QueryValues{"tableName": fSecondaryTable},
					))

				var options []ingest.FileOption
				if _, ok := test.secondaryIngestor.(*ingest.Ingestion); ok {
					options = append(options, ingest.FlushImmediately(), ingest.ReportResultToTable())
				}
				secondaryOptions := append(options, ingest.Database(testConfig.SecondaryDatabase), ingest.Table(fSecondaryTable))

				res, err := test.secondaryIngestor.FromFile(ctx, test.src, secondaryOptions...)
				if err == nil {
					err = <-res.Wait(ctx)
				}

				secondaryErr = err

				if !assertErrorsMatch(t, err, nil) {
					t.Errorf("TestMultipleClusters(%s): ingestor.FromFile(): got err == %v, want err == %v", test.desc, err, nil)
				}

				require.NoError(t, waitForIngest(t, ctx, secondaryClient, testConfig.SecondaryDatabase, secondaryStmt, test.doer, test.want, test.gotInit))
			}()

			// Wait for both Goroutines to finish
			wg.Wait()

			// Check if there were any errors during ingestion
			if primaryErr != nil || secondaryErr != nil {
				t.Errorf("TestMultipleClusters(%s): Got errors during ingestion. primaryErr: %v, secondaryErr: %v", test.desc, primaryErr, secondaryErr)
			}
		})
	}
}

func TestStreamingIngestion(t *testing.T) { //OK
	t.Parallel()

	if skipETOE || testing.Short() {
		t.SkipNow()
	}
	client, err := kusto.New(testConfig.kcsb)
	if err != nil {
		panic(err)
	}

	t.Cleanup(func() {
		t.Log("Closing client")
		require.NoError(t, client.Close())
		t.Log("Closed client")
	})

	tableName := fmt.Sprintf("goe2e_streaming_datatypes_%d", time.Now().Unix())
	err = createIngestionTable(t, client, tableName, false)
	if err != nil {
		panic(err)
	}

	tests := []struct {
		// desc describes the test.
		desc string
		// segment represents a data segment in our stream.
		segment []byte
		// mapping is the name of the mapping reference to be used.
		mapping string
		// stmt is used to query for the results.
		stmt kusto.Stmt
		// doer is called from within the function passed to RowIterator.Do(). It allows us to collect the data we receive.
		doer func(row *table.Row, update interface{}) error
		// gotInit creates the variable that will be used by doer's update argument.
		gotInit func() interface{}
		// want is the data we want to receive from the query.
		want interface{}
		// wantErr indicates that we want the ingestion to fail before the query.
		wantErr bool
	}{
		{
			desc:    "Streaming ingestion with bad existing mapping",
			segment: []byte(createStringyLogsData()),
			mapping: "Logs_bad_mapping",
			wantErr: true,
		},
		{
			desc:    "Test successful streaming ingestion",
			segment: []byte(createStringyLogsData()),
			mapping: "Logs_mapping",
			stmt:    pCountStmt,
			doer: func(row *table.Row, update interface{}) error {
				rec := CountResult{}
				if err := row.ToStruct(&rec); err != nil {
					return err
				}
				recs := update.(*[]CountResult)
				*recs = append(*recs, rec)
				return nil
			},
			gotInit: func() interface{} {
				v := []CountResult{}
				return &v
			},
			want: &[]CountResult{{Count: 4}},
		},
	}

	for _, test := range tests {
		test := test // Capture
		t.Run(test.desc, func(t *testing.T) {
			t.Parallel()

			ctx, cancel := context.WithCancel(context.Background())
			defer cancel()

			ingestor, err := ingest.New(client, testConfig.Database, tableName)
			t.Cleanup(func() {
				t.Log("Closing ingestor")
				require.NoError(t, ingestor.Close())
				t.Log("Closed ingestor")
			})

			if err != nil {
				panic(err)
			}

			err = ingestor.Stream( //nolint:staticcheck // It is deprecated, but we want to test it.
				context.Background(),
				test.segment,
				ingest.JSON,
				test.mapping,
			)

			switch {
			case err == nil && test.wantErr:
				t.Errorf("TestStreamingIngestion(%s): ingestor.Stream(): got err == nil, want err != nil", test.desc)
			case err != nil && !test.wantErr:
				t.Errorf("TestStreamingIngestion(%s): ingestor.Stream(): got err == %s, want err == nil", test.desc, err)
			case err != nil:
				return
			}

			stmt := test.stmt.MustParameters(
				kusto.NewParameters().Must(
					kusto.QueryValues{"tableName": tableName},
				),
			)

			if err := waitForIngest(t, ctx, client, testConfig.Database, stmt, test.doer, test.want, test.gotInit); err != nil {
				t.Errorf("TestStreamingIngestion(%s): %s", test.desc, err)
			}
		})
	}
}

func TestError(t *testing.T) {
	t.Parallel()

	client, err := kusto.New(testConfig.kcsb)
	require.NoError(t, err)

	t.Cleanup(func() {
		t.Log("Closing client")
		require.NoError(t, client.Close())
		t.Log("Closed client")
	})

	_, err = client.Query(context.Background(), testConfig.Database, pCountStmt.MustParameters(
		kusto.NewParameters().Must(kusto.QueryValues{"tableName": uuid.New().String()}),
	))

	kustoError, ok := errors.GetKustoError(err)
	require.True(t, ok)
	assert.Equal(t, errors.OpQuery, kustoError.Op)
	assert.Equal(t, errors.KHTTPError, kustoError.Kind)
	assert.True(t, strings.Contains(kustoError.Error(), "Failed to resolve table expression"))
	assert.True(t, isASCII(kustoError.Error()))
}

func assertErrorsMatch(t *testing.T, got, want error) bool {
	if ingest.IsStatusRecord(got) {
		if want == nil || !ingest.IsStatusRecord(want) {
			return false
		}

		codeGot, _ := ingest.GetErrorCode(got)
		codeWant, _ := ingest.GetErrorCode(want)

		statusGot, _ := ingest.GetIngestionStatus(got)
		statusWant, _ := ingest.GetIngestionStatus(want)

		failureStatusGot, _ := ingest.GetIngestionFailureStatus(got)
		failureStatusWant, _ := ingest.GetIngestionFailureStatus(want)

		return assert.Equal(t, codeWant, codeGot) &&
			assert.Equal(t, statusWant, statusGot) &&
			assert.Equal(t, failureStatusWant, failureStatusGot)

	} else if e, ok := got.(*errors.Error); ok {
		if want == nil {
			return false
		}
		if wantE, ok := want.(*errors.Error); ok {
			return assert.Equal(t, wantE.Op, e.Op) && assert.Equal(t, wantE.Kind, e.Kind)
		}
		return false
	}

	return assert.Equal(t, want, got)
}

func getExpectedResult() AllDataType {
	t, err := time.Parse(time.RFC3339Nano, "2020-03-04T14:05:01.3109965Z")
	if err != nil {
		panic(err)
	}
	d, err := time.ParseDuration("1h23m45.6789s")
	if err != nil {
		panic(err)
	}
	g, err := uuid.Parse("74be27de-1e4e-49d9-b579-fe0b331d3642")
	if err != nil {
		panic(err)
	}

	return AllDataType{
		Vnum: 1,
		Vdec: value.Decimal{
			Value: "2.00000000000001",
			Valid: true,
		},
		Vdate: t,
		Vspan: value.Timespan{Value: d, Valid: true},
		Vobj: map[string]interface{}{
			"moshe": "value",
		},
		Vb:    true,
		Vreal: 0.01,
		Vstr:  "asdf",
		Vlong: 9223372036854775807,
		Vguid: value.GUID{
			Value: g,
			Valid: true,
		},
	}
}

func createIngestionTable(t *testing.T, client *kusto.Client, tableName string, isAllTypes bool) error {
	return createIngestionTableWithDB(t, client, testConfig.Database, tableName, isAllTypes)
}

func createIngestionTableWithDB(t *testing.T, client *kusto.Client, database string, tableName string, isAllTypes bool) error {
	defaultScheme := "(header_time: datetime, header_id: guid, header_api_version: string, payload_data: string, payload_user: string)"
	return createIngestionTableWithDBAndScheme(t, client, database, tableName, isAllTypes, defaultScheme)
}

func createIngestionTableWithDBAndScheme(t *testing.T, client *kusto.Client, database string, tableName string, isAllTypes bool, scheme string) error {
	t.Logf("Creating ingestion table %s", tableName)
	dropUnsafe := kusto.NewStmt(".drop table ", kusto.UnsafeStmt(unsafe.Stmt{Add: true})).UnsafeAdd(tableName).Add(" ifexists")
	var createUnsafe kusto.Stmt
	if isAllTypes {
		createUnsafe = kusto.NewStmt(".set ", kusto.UnsafeStmt(unsafe.Stmt{Add: true})).UnsafeAdd(tableName).Add(" <| datatable(vnum:int, vdec:decimal, vdate:datetime, vspan:timespan, vobj:dynamic, vb:bool, vreal:real, vstr:string, vlong:long, vguid:guid)\n[\n    1, decimal(2.00000000000001), datetime(2020-03-04T14:05:01.3109965Z), time(01:23:45.6789000), dynamic({\n  \"moshe\": \"value\"\n}), true, 0.01, \"asdf\", 9223372036854775807, guid(74be27de-1e4e-49d9-b579-fe0b331d3642), \n]")
	} else {
		createUnsafe = kusto.NewStmt(".create table ", kusto.UnsafeStmt(unsafe.Stmt{Add: true})).UnsafeAdd(tableName).UnsafeAdd(" " + scheme + " ")
	}

	addMappingUnsafe := kusto.NewStmt(".create table ", kusto.UnsafeStmt(unsafe.Stmt{Add: true})).UnsafeAdd(tableName).Add(" ingestion json mapping 'Logs_mapping' '[{\"column\":\"header_time\",\"path\":\"$.header.time\",\"datatype\":\"datetime\"},{\"column\":\"header_id\",\"path\":\"$.header.id\",\"datatype\":\"guid\"},{\"column\":\"header_api_version\",\"path\":\"$.header.api_version\",\"datatype\":\"string\"},{\"column\":\"payload_data\",\"path\":\"$.payload.data\",\"datatype\":\"string\"},{\"column\":\"payload_user\",\"path\":\"$.payload.user\",\"datatype\":\"string\"}]'")

	t.Cleanup(func() {
		t.Logf("Dropping ingestion table %s", tableName)
		_ = executeCommands(client, database, dropUnsafe)
		t.Logf("Dropped ingestion table %s", tableName)
	})

	return executeCommands(client, database, dropUnsafe, createUnsafe, addMappingUnsafe, clearStreamingCacheStatement)
}

func createMockLogRows() []LogRow {
	fakeUid, _ := uuid.Parse("11196991-b193-4610-ae12-bcc03d092927")
	fakeTime, _ := time.Parse(time.RFC3339Nano, "2020-03-10T20:59:30.694177Z")
	return []LogRow{
		// One empty line
		{
			HeaderTime:       value.DateTime{},
			HeaderId:         value.GUID{},
			HeaderApiVersion: value.String{Value: "", Valid: true},
			PayloadData:      value.String{Value: "", Valid: true},
			PayloadUser:      value.String{Value: "", Valid: true},
		},
		// One full line
		{
			HeaderTime:       value.DateTime{Value: fakeTime, Valid: true},
			HeaderId:         value.GUID{Value: fakeUid, Valid: true},
			HeaderApiVersion: value.String{Value: "v0.0.1", Valid: true},
			PayloadData:      value.String{Value: "Hello world!", Valid: true},
			PayloadUser:      value.String{Value: "Daniel Dubovski", Valid: true},
		},
		// Partial Data
		{
			HeaderTime:       value.DateTime{Value: fakeTime, Valid: true},
			HeaderId:         value.GUID{},
			HeaderApiVersion: value.String{Value: "v0.0.2", Valid: true},
			PayloadData:      value.String{Value: "", Valid: true},
			PayloadUser:      value.String{Value: "", Valid: true},
		},
	}
}

func createCsvFileFromData(t *testing.T, data []LogRow) string {
	fname := fmt.Sprintf("data_%d_%d.csv", time.Now().UnixNano(), rand.Int())
	file, err := os.Create(fname)
	if err != nil {
		panic(err)
	}
	defer func(file *os.File) {
		err := file.Close()
		if err != nil {
			panic(err)
		}
	}(file)

	t.Cleanup(func() {
		t.Logf("Removing file %s", fname)
		err := os.Remove(fname)
		if err != nil {
			t.Logf("Failed to remove file %s", fname)
		}
	})

	writer := csv.NewWriter(file)
	defer writer.Flush()

	for _, d := range data {
		err := writer.Write(d.CSVMarshal())
		if err != nil {
			panic(err)
		}
	}

	return fname
}
func fileFromString(t *testing.T, raw string) string {
	fname := fmt.Sprintf("data_%d_%d.csv", time.Now().UnixNano(), rand.Int())
	file, err := os.Create(fname)
	if err != nil {
		panic(err)
	}

	defer func(file *os.File) {
		err := file.Close()
		if err != nil {
			panic(err)
		}
	}(file)

	t.Cleanup(func() {
		t.Logf("Removing file %s", fname)
		err := os.Remove(fname)
		if err != nil {
			t.Logf("Failed to remove file %s", fname)
		}
	})

	writer := io.StringWriter(file)
	if _, err := writer.WriteString(raw); err != nil {
		panic(err)
	}

	return fname
}

func csvFileFromString(t *testing.T) string {
	return fileFromString(t, `,,,,
	2020-03-10T20:59:30.694177Z,11196991-b193-4610-ae12-bcc03d092927,v0.0.1,Hello world!,Daniel Dubovski
	2020-03-10T20:59:30.694177Z,,v0.0.2,,`)
}

func bigCsvFileFromString(t *testing.T) string {
	return fileFromString(t, `,,,,
	2020-03-10T20:59:30.694177Z,11196991-b193-4610-ae12-bcc03d092927,v0.0.1,`+strings.Repeat("Hello world!", 4*1024*1024)+`,Daniel Dubovski
	2020-03-10T20:59:30.694177Z,,v0.0.2,,`)
}

func createStringyLogsData() string {
	return "{\"header\":{\"time\":\"24-Aug-18 09:42:15\", \"id\":\"0944f542-a637-411b-94dd-8874992d6ebc\", \"api_version\":\"v2\"}, \"payload\":{\"data\":\"NEEUGQSPIPKDPQPIVFE\", \"user\":\"owild@fabrikam.com\"}}\n" +
		"{\"header\":{\"time\":\"24-Aug-18 09:42:27\", \"id\":\"09f7c3a2-27e0-4a9b-b00a-3538fb50fb51\", \"api_version\":\"v1\"}, \"payload\":{\"data\":\"MSLAMKKSTOKEWCQKFHISYDRBGGJAMTOGCGSCUPFFYXROFLTGFUZBNSZIAKUFBJGZAECQJNQPBDUBMDWUNCVRUMTJGKBKUADOQRNAIDWRDJZJYYVXNARYNOEOLTJZMGVBZFKVPWLKGENLMJKIOEWUIFACMZOPTXEXOYJTNAHQOGSJATBBJBKHJATUEIIPHWRIZQXOZQUNWGGBMRBTYMFRMWONFPOESRJSPJJKVNCSHXLDURHM\", \"user\":\"owild@fabrikam.com\"}}\n" +
		"{\"header\":{\"time\":\"24-Aug-18 09:42:47\", \"id\":\"e0e4a6dd-8823-412f-ad0c-84b55267518f\", \"api_version\":\"v1\"}, \"payload\":{\"data\":\"QZWCBJJKBPVEWNLDIQXLKNKPLKTNIBXDAOBPNGJMDSQRBGGGFDERQGJDPHRQQWBZSSEIMWQBGLHSWTOEEMHEWGMUEYAFOSVHQQZICYUJNDKEYRGVTNMDOXDMGJDNVKMOPZCGUFBFSXQTVHVNREMBFSTSNMCSVGODRVOZOABNLGKRGJQZOPWQXKJXGJSHDJKMJNCASVYRDZ\", \"user\":\"jane.austin@fabrikam.com\"}}\n" +
		"{\"header\":{\"time\":\"24-Aug-18 09:42:56\", \"id\":\"e52cd01e-6984-4821-a4aa-a97c334517e5\", \"api_version\":\"v2\"}, \"payload\":{\"data\":\"LEWDDGKXFGMRTFITKCWYH\", \"user\":\"owild@fabrikam.com\"}}\n"
}

func executeCommands(client *kusto.Client, database string, commandsToRun ...kusto.Stmt) error {
	for _, cmd := range commandsToRun {
		if _, err := client.Mgmt(context.Background(), database, cmd); err != nil {
			return err
		}
	}

	return nil
}

func waitForIngest(t *testing.T, ctx context.Context, client *kusto.Client, database string, stmt kusto.Stmt, doer func(row *table.Row, update interface{}) error, want interface{}, gotInit func() interface{}) error {

	deadline := time.Now().Add(1 * time.Minute)

	failed := false
	var got interface{}
	var err error
	shouldContinue := true

	for shouldContinue {
		shouldContinue, err = func() (bool, error) {
			if time.Now().After(deadline) {
				return false, nil
			}
			failed = false

			iter, err := client.Query(ctx, database, stmt)
			if err != nil {
				return false, err
			}
			defer iter.Stop()

			got = gotInit()
			err = iter.DoOnRowOrError(func(row *table.Row, e *errors.Error) error {
				if e != nil {
					require.NoError(t, e)
				}
				return doer(row, got)
			})
			if !assert.NoError(t, err) {
				return false, err
			}

			if !assert.ObjectsAreEqualValues(want, got) {
				failed = true
				time.Sleep(5 * time.Second)
				return true, nil
			}

			properties, err := iter.GetExtendedProperties()
			if !assert.NoError(t, err) {
				return false, err
			}

			assert.Equal(t, frames.QueryProperties, properties.TableKind)
			assert.Equal(t, "TableId", properties.Columns[0].Name)
			assert.Equal(t, "Key", properties.Columns[1].Name)
			assert.Equal(t, "Value", properties.Columns[2].Name)

			completion, err := iter.GetQueryCompletionInformation()
			if !assert.NoError(t, err) {
				return false, err
			}

			assert.Equal(t, frames.QueryCompletionInformation, completion.TableKind)
			assert.Equal(t, "Timestamp", completion.Columns[0].Name)
			assert.Equal(t, "ClientRequestId", completion.Columns[1].Name)
			assert.Equal(t, "ActivityId", completion.Columns[2].Name)

			return false, err
		}()
	}
	if failed {
		require.EqualValues(t, want, got)
	}

	return err
}

func isASCII(s string) bool {
	for _, c := range s {
		if c > unicode.MaxASCII {
			return false
		}
	}
	return true
}

func TestMain(m *testing.M) {
	goleak.VerifyTestMain(m)
}<|MERGE_RESOLUTION|>--- conflicted
+++ resolved
@@ -4,8 +4,6 @@
 	"context"
 	"encoding/csv"
 	"fmt"
-<<<<<<< HEAD
-=======
 	"io"
 	"math/rand"
 	"os"
@@ -18,7 +16,6 @@
 
 	"go.uber.org/goleak"
 
->>>>>>> 5020d6f9
 	"github.com/Azure/azure-kusto-go/kusto"
 	"github.com/Azure/azure-kusto-go/kusto/data/errors"
 	"github.com/Azure/azure-kusto-go/kusto/data/table"
@@ -31,15 +28,6 @@
 	"github.com/google/uuid"
 	"github.com/stretchr/testify/assert"
 	"github.com/stretchr/testify/require"
-	"go.uber.org/goleak"
-	"io"
-	"math/rand"
-	"os"
-	"regexp"
-	"strings"
-	"testing"
-	"time"
-	"unicode"
 )
 
 var (
@@ -2208,7 +2196,7 @@
 
 			if !assert.ObjectsAreEqualValues(want, got) {
 				failed = true
-				time.Sleep(5 * time.Second)
+				time.Sleep(100 * time.Millisecond)
 				return true, nil
 			}
 
