--- conflicted
+++ resolved
@@ -82,12 +82,8 @@
 		baseURL:     &url.URL{Scheme: u.Scheme, Host: u.Host, Path: "/v1/rest/ingest/"},
 		reqHeaders:  headers,
 		headersPool: make(chan http.Header, 100),
-<<<<<<< HEAD
-		client:      &http.Client{},
+		client:      client,
 		done:        make(chan struct{}),
-=======
-		client:      client,
->>>>>>> 66145804
 	}
 
 	// Fills a pool of headers to alleviate header copying timing at request time.
