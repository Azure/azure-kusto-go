--- conflicted
+++ resolved
@@ -7,13 +7,10 @@
 ### Added
 * Added kql.Builder struct for safe building of KQL statements from variables without use of 'Unsafe' mode.
 * Simpler handling of query parameters using kql.Parameters struct.
-<<<<<<< HEAD
 ### Security
 * No redirects are allowed by default.
-=======
 ### Fixed
 * Replace non-ascii characters in headers to be in line with the service.
->>>>>>> b5a8ee2b
 
 ## [0.11.3] - 2023-03-20
 ### Added
