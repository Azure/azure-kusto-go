--- conflicted
+++ resolved
@@ -19,11 +19,8 @@
 	Parameters      map[string]string
 	Application     string
 	User            string
-<<<<<<< HEAD
 	QueryParameters kql.StatementQueryParameters `json:"-"`
-=======
 	ClientRequestID string
->>>>>>> 7edcfd5e
 }
 
 type queryOptions struct {
