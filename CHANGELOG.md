# Changelog

All notable changes to this project will be documented in this file.

The format is based on [Keep a Changelog](https://keepachangelog.com/en/1.0.0/),
and this project adheres to [Semantic Versioning](https://semver.org/spec/v2.0.0.html).

## Unreleased
### Added
- Support streaming for blob, for Managed client as well.
- Support more urls for kusto, including http and port.

### Added
* [BREAKING] [MAJOR] Split the main module into two packages:
    * azkustodata - contains querying, management APIs.
    * azkustoingest - contains ingestion in all its forms.
### Fixed
<<<<<<< HEAD
* Fixed wrong context deadline setting
=======
  * Fixed wrong context deadline setting
  * Fixed accepting empty url.
  
>>>>>>> d8da5ada
## [0.13.1] - 2023-05-24

### Changed
- Modified `once.go` to reset `sync.Once` instance when an error occurs

## [0.13.0] - 2023-05-09

### Added

- `ServerTimeout` Query Option
  - The timeout to the server will be set to the value of this option, or to none if `RequestNoTimeout` is set to true.
  - If it is not provided, the timeout will be set by the context (the old behaviour).
  - If a context timeout is not provided, it will fall back to a default value by the type of request.
- Support for `IgnoreFirstRecord` ingestion option

### Changed

- `MgmtOption` is deprecated. From now on both `Query` and `Mgmt` accept `QueryOption`, `MgmtOption` will remain as an
  alias until the next version.

### Fixed

- `AttachPolicyClientOptions` method fixed by @JorTurFer

### Removed

- `AllowWrite` has been a no-op for a while. It is now finally removed.

### Security

## [0.12.1] - 2023-05-01

### Fixed

* Fixed parsing of errors in queries

## [0.12.0] - 2023-05-01

### Added

* Added kql.Builder struct for safe building of KQL statements from variables without use of 'Unsafe' mode.
    * Simpler handling of query parameters using kql.Parameters struct.
    * All of the docs and examples have been updated to use it
    * [DEPRECATED] The old query builder
* Added Quickstart app
* TokenCredential support for authentication.

### Security

* No redirects are allowed by default.

### Fixed

* Replace non-ascii characters in headers to be in line with the service.
* DefaultCredential now uses the same HTTP client as the rest of the SDK.

## [0.11.3] - 2023-03-20

### Added

* Support for new trident url

## [0.11.2] - 2023-03-14

### Fixed

* Fixed Queue Uri not being correct for different clouds

## [0.11.1] - 2023-03-01

### Changed

* Bumped azblob to 1.0.0

### Fixed

* Fixed Storage Uri not being correct for different clouds

### Security

* Bump golang.org/x/net from 0.4.0 to 0.7.0

## [0.11.0] - 2023-02-14

### Changed

- [BREAKING] Add validation for trusted endpoints by @ohadbitt
- Send http headers under the new unified format

### Fixed

- Internal Refactoring

## [0.10.2] - 2022-12-26

### Fixed

- Issue with managed identity parameters

## [0.10.1] - 2022-12-14

### Fixed

- Issue with queued ingestion to other clouds

## [0.10.0] - 2022-12-11

### Changed

- [BREAKING] The minimal go version is now 1.19
- [BREAKING] Moving to a connection-string based approach to creating and authenticating clients.

### Added

- Implicit cloud detection.
- All of our operations now share the same HTTP client inside the kusto client object.

### Fixed

- Various goroutine leaks.
- Fetching ingestion resources is now done more consistently.
- Removed the header caching mechanism from streaming ingestion.

## [0.9.2] - 2022-12-01

### Fixed

- Default values for parameters not parsing correctly
- Goroutine leak when streaming ingestion fails
- Leaks in tests
-

## [0.9.1] - 2022-11-20

### Changed

- Setting a mapping now implies the ingestion format

### Fixed

- Possible context race
- Json parsing errors now display the failed json string

## [0.9.0] - 2022-11-09

### Changed

- Deprecate AllowWrite - now it is the default like in other SDKs.
- Remove mutex from query client. Now queries can run in parallel, achieving much better performance.

### Fixed

- Column.Type assignment. Was using string, now using types. by @jesseward
- Lint and test fixes

## [0.8.1] - 2022-09-21

### Added

- `Application` and `User` as `ClientRequestProperties` to set the `x-ms-app` and `x-ms-user` headers, and the matching
  fields in `.show queries`.

## [0.8.0] - 2022-09-05

### Added

- All missing client request properties, and the ability to use custom ones using `CustomQueryOption`
- The option to not parse the response when querying, but to receive the json directly - `QueryToJson`

### Changed

- Various lint fixes and code improvements

## [0.7.0] - 2022-05-08

### Added

- Make clients closeable
- Support port in http host
- Retry mechanism for throttled requests
- Custom http options for all clients

## [0.6.0] - 2022-04-12

### Deprecated

* `Ingestion.Stream` has been deprecated in favor of dedicated streaming clients - `ingest.Streaming`
  and `ingest.Managed`.
* `RowIterator.Next` and `RowIterator.Do` are now deprecated and replaced by `RowIterator.NextRowOrError`
  and `RowIterator.DoOnRowOrError`.

### Fixed

* RowIterator.Next and RowIterator.Do will return the first error they encounter, including in-line errors or partials
  successes and finish.<|MERGE_RESOLUTION|>--- conflicted
+++ resolved
@@ -15,13 +15,8 @@
     * azkustodata - contains querying, management APIs.
     * azkustoingest - contains ingestion in all its forms.
 ### Fixed
-<<<<<<< HEAD
-* Fixed wrong context deadline setting
-=======
-  * Fixed wrong context deadline setting
-  * Fixed accepting empty url.
+* Fixed wrong context deadline setting* Fixed accepting empty url.
   
->>>>>>> d8da5ada
 ## [0.13.1] - 2023-05-24
 
 ### Changed
