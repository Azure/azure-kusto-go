--- conflicted
+++ resolved
@@ -79,11 +79,7 @@
 
 // query makes a query for the purpose of extracting data from Kusto. Context can be used to set
 // a timeout or cancel the query. Queries cannot take longer than 5 minutes.
-<<<<<<< HEAD
-func (c *conn) query(ctx context.Context, db string, query Statement, options *queryOptions) (execResp, error) {
-=======
-func (c *Conn) query(ctx context.Context, db string, query Stmt, options *queryOptions) (execResp, error) {
->>>>>>> 7edcfd5e
+func (c *Conn) query(ctx context.Context, db string, query Statement, options *queryOptions) (execResp, error) {
 	if strings.HasPrefix(strings.TrimSpace(query.String()), ".") {
 		return execResp{}, errors.ES(errors.OpQuery, errors.KClientArgs, "a Stmt to Query() cannot begin with a period(.), only Mgmt() calls can do that").SetNoRetry()
 	}
@@ -96,11 +92,7 @@
 	return c.execute(ctx, execMgmt, db, query, *options.requestProperties)
 }
 
-<<<<<<< HEAD
-func (c *conn) queryToJson(ctx context.Context, db string, query Statement, options *queryOptions) (string, error) {
-=======
-func (c *Conn) queryToJson(ctx context.Context, db string, query Stmt, options *queryOptions) (string, error) {
->>>>>>> 7edcfd5e
+func (c *Conn) queryToJson(ctx context.Context, db string, query Statement, options *queryOptions) (string, error) {
 	_, _, _, body, e := c.doRequest(ctx, execQuery, db, query, *options.requestProperties)
 	if e != nil {
 		return "", e
@@ -122,11 +114,7 @@
 	frameCh    chan frames.Frame
 }
 
-<<<<<<< HEAD
-func (c *conn) execute(ctx context.Context, execType int, db string, query Statement, properties requestProperties) (execResp, error) {
-=======
-func (c *Conn) execute(ctx context.Context, execType int, db string, query Stmt, properties requestProperties) (execResp, error) {
->>>>>>> 7edcfd5e
+func (c *Conn) execute(ctx context.Context, execType int, db string, query Statement, properties requestProperties) (execResp, error) {
 	op, reqHeader, respHeader, body, e := c.doRequest(ctx, execType, db, query, properties)
 	if e != nil {
 		return execResp{}, e
@@ -147,11 +135,7 @@
 	return execResp{reqHeader: reqHeader, respHeader: respHeader, frameCh: frameCh}, nil
 }
 
-<<<<<<< HEAD
-func (c *conn) doRequest(ctx context.Context, execType int, db string, query Statement, properties requestProperties) (errors.Op, http.Header, http.Header,
-=======
-func (c *Conn) doRequest(ctx context.Context, execType int, db string, query Stmt, properties requestProperties) (errors.Op, http.Header, http.Header,
->>>>>>> 7edcfd5e
+func (c *Conn) doRequest(ctx context.Context, execType int, db string, query Statement, properties requestProperties) (errors.Op, http.Header, http.Header,
 	io.ReadCloser, error) {
 	err := c.validateEndpoint()
 	var op errors.Op
@@ -169,7 +153,6 @@
 
 	switch execType {
 	case execQuery, execMgmt:
-<<<<<<< HEAD
 		var err error
 		var csl string
 		if query.SupportsParameters() {
@@ -177,8 +160,6 @@
 		} else {
 			csl = fmt.Sprintf("%s\n%s", properties.QueryParameters.ToDeclarationString(), query.String())
 		}
-=======
->>>>>>> 7edcfd5e
 		err = json.NewEncoder(buff).Encode(
 			queryMsg{
 				DB:         db,
