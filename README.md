--- conflicted
+++ resolved
@@ -1,441 +1,222 @@
-<<<<<<< HEAD
-# Microsoft Azure Data Explorer Public Preview (Kusto) [![GoDoc](https://godoc.org/github.com/Azure/azure-kusto-go?status.svg)](https://godoc.org/github.com/Azure/azure-kusto-go)
-
-- [About Azure Data Explorer](https://azure.microsoft.com/en-us/services/data-explorer/)
-- [Go Client documentation](https://godoc.org/github.com/Azure/azure-kusto-go)
-
-This is a data plane SDK (it is for interacting with Azure Data Explorer service). For the control plane (resource administration), go [here](https://github.com/Azure/azure-sdk-for-go/tree/master/services/kusto/mgmt)
-
-## Install
-
-* `go get github.com/Azure/azure-kusto-go/kusto`
-
-
-## Minimum Requirements
-
-* go version 1.16
-
-## Examples
-
-Below are some simple examples to get users up and running quickly. For full examples, please refer to the
-GoDoc for the packages.
-
-### Authorizing
-
-```go
-// auth package is: "github.com/Azure/go-autorest/autorest/azure/auth"
-
-authorizer := kusto.Authorization{
-	Config: auth.NewClientCredentialsConfig(clientID, clientSecret, tenantID),
-}
-```
-This creates a Kusto Authorizer using your client identity, secret and tenant identity.
-You may also uses other forms of authorization, please see the Authorization type in the GoDoc for more.
-
-### Creating a Client
-
-```go
-client, err := kusto.New(endpoint, authorizer)
-if err != nil {
-	panic("add error handling")
-}
-```
-endpoint represents the Kusto endpoint. This will resemble: "https://<instance>.<region>.kusto.windows.net".
-
-### Querying
-
-#### Query For Rows
-
-The Kusto package package queries data into a ***table.Row** which can be printed or have the column data extracted.
-
-```go
-// table package is: github.com/Azure/azure-kusto-go/kusto/data/table
-
-// Query our database table "systemNodes" for the CollectionTimes and the NodeIds.
-iter, err := client.Query(ctx, "database", kusto.NewStmt("systemNodes | project CollectionTime, NodeId"))
-if err != nil {
-	panic("add error handling")
-}
-defer iter.Stop()
-
-// .Do() will call the function for every row in the table.
-err = iter.Do(
-	func(row *table.Row) error {
-		fmt.Println(row) // As a convenience, printing a *table.Row will output csv
-		return nil
-	},
-)
-if err != nil {
-	panic("add error handling")
-}
-```
-
-#### Query Into Structs
-
-Users will often want to turn the returned data into Go structs that are easier to work with.  The ***table.Row** object
-that is returned supports this via the **.ToStruct()** method.
-
-```go
-// NodeRec represents our Kusto data that will be returned.
-type NodeRec struct {
-	// ID is the table's NodeId. We use the field tag here to to instruct our client to convert NodeId to ID.
-	ID int64 `kusto:"NodeId"`
-	// CollectionTime is Go representation of the Kusto datetime type.
-	CollectionTime time.Time
-}
-
-iter, err := client.Query(ctx, "database", kusto.NewStmt("systemNodes | project CollectionTime, NodeId"))
-if err != nil {
-	panic("add error handling")
-}
-defer iter.Stop()
-
-recs := []NodeRec{}
-err = iter.Do(
-	func(row *table.Row) error {
-		rec := NodeRec{}
-		if err := row.ToStruct(&rec); err != nil {
-			return err
-		}
-		recs = append(recs, rec)
-		return nil
-	},
-)
-if err != nil {
-	panic("add error handling")
-}
-```
-
-### Ingestion
-
-The **ingest/** package provides access to Kusto's ingestion service for importing data into Kusto. This requires
-some prerequisite knowledge of acceptable data formats, mapping references, ...
-
-That documentation can be found [here](https://docs.microsoft.com/en-us/azure/kusto/management/data-ingestion/)
-
-Kusto's ingestion service makes no guarantees on when the data will show up in the table and is optimized for
-large chunks of data and not small uploads at a high rate.
-
-If ingesting data from memory, it is suggested that you stream the data in via FromReader() passing in the reader
-from an io.Pipe(). The data will not begin ingestion until the writer closes.
-
-
-#### Setup an ingestion client
-
-Setup is quite simple, simply pass a *kusto.Client, the name of the database and table you wish to ingest into.
-
-```go
-in, err := ingest.New(kustoClient, "database", "table")
-if err != nil {
-	panic("add error handling")
-}
-```
-
-#### From a File
-
-Ingesting a local file requires simply passing the path to the file to be ingested:
-
-```go
-if _, err := in.FromFile(ctx, "/path/to/a/local/file"); err != nil {
-	panic("add error handling")
-}
-```
-
-FromFile() will accept Unix path names on Unix platforms and Windows path names on Windows platforms.
-The file will not be deleted after upload (there is an option that will allow that though).
-
-#### From a Blob Storage File
-
-This package will also accept ingestion from an Azure Blob Storage file:
-
-```go
-if _, err := in.FromFile(ctx, "https://myaccount.blob.core.windows.net/$root/myblob"); err != nil {
-	panic("add error handling")
-}
-```
-
-This will ingest a file from Azure Blob Storage. We only support https:// paths and your domain name may differ than what is here.
-
-#### Ingestion from an io.Reader
-
-Sometimes you want to ingest a stream of data that you have in memory without writing to disk.  You can do this simply by chunking the
-data via an io.Reader.
-
-```go
-r, w := io.Pipe()
-
-enc := json.NewEncoder(w)
-go func() {
-	defer w.Close()
-	for _, data := range dataSet {
-		if err := enc.Encode(data); err != nil {
-			panic("add error handling")
-		}
-	}
-}()
-
-if _, err := in.FromReader(ctx, r); err != nil {
-	panic("add error handling")
-}
-```
-
-It is important to remember that FromReader() will terminate when it receives an io.EOF from the io.Reader.  Use io.Readers that won't
-return io.EOF until the io.Writer is closed (such as io.Pipe).
-
-#### From a Stream
-
-Ingestion from a stream commits blocks of fully formed data encodes (JSON, AVRO, ...) into Kusto:
-
-```go
-if err := in.Stream(ctx, jsonEncodedData, ingest.JSON, "mappingName"); err != nil {
-	panic("add error handling")
-}
-```
-
-## Best Practices
-See the SDK [best practices guide](https://docs.microsoft.com/azure/data-explorer/kusto/api/netfx/kusto-ingest-best-practices), which though written for the .NET SDK, applies similarly here.
-
-## Contributing
-
-This project welcomes contributions and suggestions.  Most contributions require you to agree to a
-Contributor License Agreement (CLA) declaring that you have the right to, and actually do, grant us
-the rights to use your contribution. For details, visit https://cla.opensource.microsoft.com.
-
-When you submit a pull request, a CLA bot will automatically determine whether you need to provide
-a CLA and decorate the PR appropriately (e.g., status check, comment). Simply follow the instructions
-provided by the bot. You will only need to do this once across all repos using our CLA.
-
-This project has adopted the [Microsoft Open Source Code of Conduct](https://opensource.microsoft.com/codeofconduct/).
-For more information see the [Code of Conduct FAQ](https://opensource.microsoft.com/codeofconduct/faq/) or
-contact [opencode@microsoft.com](mailto:opencode@microsoft.com) with any additional questions or comments.
-
-## Looking for SDKs for other languages/platforms?
-
-- [Node](https://github.com/azure/azure-kusto-node)
-- [Java](https://github.com/azure/azure-kusto-java)
-- [.NET](https://docs.microsoft.com/en-us/azure/kusto/api/netfx/about-the-sdk)
-- [Python](https://github.com/Azure/azure-kusto-python)
-=======
-# Microsoft Azure Data Explorer Public Preview (Kusto) [![GoDoc](https://godoc.org/github.com/Azure/azure-kusto-go?status.svg)](https://godoc.org/github.com/Azure/azure-kusto-go)
-
-- [About Azure Data Explorer](https://azure.microsoft.com/en-us/services/data-explorer/)
-- [Go Client documentation](https://godoc.org/github.com/Azure/azure-kusto-go)
-
-This is a data plane SDK (it is for interacting with Azure Data Explorer service). For the control plane (resource administration), go [here](https://github.com/Azure/azure-sdk-for-go/tree/master/services/kusto/mgmt)
-
-## What's New
-### Version 0.5.2
-#### Fixes
-* **Critical bug** - When ingesting to multiple clusters all data is sent to one cluster.
-As always, we recommend re-using clients and ingestors whenever possible.
-
-## Install
-
-* `go get github.com/Azure/azure-kusto-go/kusto`
-
-
-## Minimum Requirements
-
-* go version 1.16
-
-## Examples
-
-Below are some simple examples to get users up and running quickly. For full examples, please refer to the
-GoDoc for the packages.
-
-### Authorizing
-
-```go
-// auth package is: "github.com/Azure/go-autorest/autorest/azure/auth"
-
-authorizer := kusto.Authorization{
-	Config: auth.NewClientCredentialsConfig(clientID, clientSecret, tenantID),
-}
-```
-This creates a Kusto Authorizer using your client identity, secret and tenant identity.
-You may also uses other forms of authorization, please see the Authorization type in the GoDoc for more.
-
-### Creating a Client
-
-```go
-client, err := kusto.New(endpoint, authorizer)
-if err != nil {
-	panic("add error handling")
-}
-```
-endpoint represents the Kusto endpoint. This will resemble: "https://<instance>.<region>.kusto.windows.net".
-
-### Querying
-
-#### Query For Rows
-
-The Kusto package package queries data into a ***table.Row** which can be printed or have the column data extracted.
-
-```go
-// table package is: github.com/Azure/azure-kusto-go/kusto/data/table
-
-// Query our database table "systemNodes" for the CollectionTimes and the NodeIds.
-iter, err := client.Query(ctx, "database", kusto.NewStmt("systemNodes | project CollectionTime, NodeId"))
-if err != nil {
-	panic("add error handling")
-}
-defer iter.Stop()
-
-// .Do() will call the function for every row in the table.
-err = iter.Do(
-	func(row *table.Row) error {
-		fmt.Println(row) // As a convenience, printing a *table.Row will output csv
-		return nil
-	},
-)
-if err != nil {
-	panic("add error handling")
-}
-```
-
-#### Query Into Structs
-
-Users will often want to turn the returned data into Go structs that are easier to work with.  The ***table.Row** object
-that is returned supports this via the **.ToStruct()** method.
-
-```go
-// NodeRec represents our Kusto data that will be returned.
-type NodeRec struct {
-	// ID is the table's NodeId. We use the field tag here to to instruct our client to convert NodeId to ID.
-	ID int64 `kusto:"NodeId"`
-	// CollectionTime is Go representation of the Kusto datetime type.
-	CollectionTime time.Time
-}
-
-iter, err := client.Query(ctx, "database", kusto.NewStmt("systemNodes | project CollectionTime, NodeId"))
-if err != nil {
-	panic("add error handling")
-}
-defer iter.Stop()
-
-recs := []NodeRec{}
-err = iter.Do(
-	func(row *table.Row) error {
-		rec := NodeRec{}
-		if err := row.ToStruct(&rec); err != nil {
-			return err
-		}
-		recs = append(recs, rec)
-		return nil
-	},
-)
-if err != nil {
-	panic("add error handling")
-}
-```
-
-### Ingestion
-
-The **ingest/** package provides access to Kusto's ingestion service for importing data into Kusto. This requires
-some prerequisite knowledge of acceptable data formats, mapping references, ...
-
-That documentation can be found [here](https://docs.microsoft.com/en-us/azure/kusto/management/data-ingestion/)
-
-Kusto's ingestion service makes no guarantees on when the data will show up in the table and is optimized for
-large chunks of data and not small uploads at a high rate.
-
-If ingesting data from memory, it is suggested that you stream the data in via FromReader() passing in the reader
-from an io.Pipe(). The data will not begin ingestion until the writer closes.
-
-
-#### Setup an ingestion client
-
-Setup is quite simple, simply pass a *kusto.Client, the name of the database and table you wish to ingest into.
-
-```go
-in, err := ingest.New(kustoClient, "database", "table")
-if err != nil {
-	panic("add error handling")
-}
-```
-
-#### From a File
-
-Ingesting a local file requires simply passing the path to the file to be ingested:
-
-```go
-if _, err := in.FromFile(ctx, "/path/to/a/local/file"); err != nil {
-	panic("add error handling")
-}
-```
-
-FromFile() will accept Unix path names on Unix platforms and Windows path names on Windows platforms.
-The file will not be deleted after upload (there is an option that will allow that though).
-
-#### From a Blob Storage File
-
-This package will also accept ingestion from an Azure Blob Storage file:
-
-```go
-if _, err := in.FromFile(ctx, "https://myaccount.blob.core.windows.net/$root/myblob"); err != nil {
-	panic("add error handling")
-}
-```
-
-This will ingest a file from Azure Blob Storage. We only support https:// paths and your domain name may differ than what is here.
-
-#### Ingestion from an io.Reader
-
-Sometimes you want to ingest a stream of data that you have in memory without writing to disk.  You can do this simply by chunking the
-data via an io.Reader.
-
-```go
-r, w := io.Pipe()
-
-enc := json.NewEncoder(w)
-go func() {
-	defer w.Close()
-	for _, data := range dataSet {
-		if err := enc.Encode(data); err != nil {
-			panic("add error handling")
-		}
-	}
-}()
-
-if _, err := in.FromReader(ctx, r); err != nil {
-	panic("add error handling")
-}
-```
-
-It is important to remember that FromReader() will terminate when it receives an io.EOF from the io.Reader.  Use io.Readers that won't
-return io.EOF until the io.Writer is closed (such as io.Pipe).
-
-#### From a Stream
-
-Ingestion from a stream commits blocks of fully formed data encodes (JSON, AVRO, ...) into Kusto:
-
-```go
-if err := in.Stream(ctx, jsonEncodedData, ingest.JSON, "mappingName"); err != nil {
-	panic("add error handling")
-}
-```
-
-## Best Practices
-See the SDK [best practices guide](https://docs.microsoft.com/azure/data-explorer/kusto/api/netfx/kusto-ingest-best-practices), which though written for the .NET SDK, applies similarly here.
-
-## Contributing
-
-This project welcomes contributions and suggestions.  Most contributions require you to agree to a
-Contributor License Agreement (CLA) declaring that you have the right to, and actually do, grant us
-the rights to use your contribution. For details, visit https://cla.opensource.microsoft.com.
-
-When you submit a pull request, a CLA bot will automatically determine whether you need to provide
-a CLA and decorate the PR appropriately (e.g., status check, comment). Simply follow the instructions
-provided by the bot. You will only need to do this once across all repos using our CLA.
-
-This project has adopted the [Microsoft Open Source Code of Conduct](https://opensource.microsoft.com/codeofconduct/).
-For more information see the [Code of Conduct FAQ](https://opensource.microsoft.com/codeofconduct/faq/) or
-contact [opencode@microsoft.com](mailto:opencode@microsoft.com) with any additional questions or comments.
-
-## Looking for SDKs for other languages/platforms?
-
-- [Node](https://github.com/azure/azure-kusto-node)
-- [Java](https://github.com/azure/azure-kusto-java)
-- [.NET](https://docs.microsoft.com/en-us/azure/kusto/api/netfx/about-the-sdk)
-- [Python](https://github.com/Azure/azure-kusto-python)
->>>>>>> b89f1684
+# Microsoft Azure Data Explorer Public Preview (Kusto) [![GoDoc](https://godoc.org/github.com/Azure/azure-kusto-go?status.svg)](https://godoc.org/github.com/Azure/azure-kusto-go)
+
+- [About Azure Data Explorer](https://azure.microsoft.com/en-us/services/data-explorer/)
+- [Go Client documentation](https://godoc.org/github.com/Azure/azure-kusto-go)
+
+This is a data plane SDK (it is for interacting with Azure Data Explorer service). For the control plane (resource administration), go [here](https://github.com/Azure/azure-sdk-for-go/tree/master/services/kusto/mgmt)
+
+## What's New
+### Version 0.5.2
+#### Fixes
+* **Critical bug** - When ingesting to multiple clusters all data is sent to one cluster.
+As always, we recommend re-using clients and ingestors whenever possible.
+
+## Install
+
+* `go get github.com/Azure/azure-kusto-go/kusto`
+
+
+## Minimum Requirements
+
+* go version 1.16
+
+## Examples
+
+Below are some simple examples to get users up and running quickly. For full examples, please refer to the
+GoDoc for the packages.
+
+### Authorizing
+
+```go
+// auth package is: "github.com/Azure/go-autorest/autorest/azure/auth"
+
+authorizer := kusto.Authorization{
+	Config: auth.NewClientCredentialsConfig(clientID, clientSecret, tenantID),
+}
+```
+This creates a Kusto Authorizer using your client identity, secret and tenant identity.
+You may also uses other forms of authorization, please see the Authorization type in the GoDoc for more.
+
+### Creating a Client
+
+```go
+client, err := kusto.New(endpoint, authorizer)
+if err != nil {
+	panic("add error handling")
+}
+```
+endpoint represents the Kusto endpoint. This will resemble: "https://<instance>.<region>.kusto.windows.net".
+
+### Querying
+
+#### Query For Rows
+
+The Kusto package package queries data into a ***table.Row** which can be printed or have the column data extracted.
+
+```go
+// table package is: github.com/Azure/azure-kusto-go/kusto/data/table
+
+// Query our database table "systemNodes" for the CollectionTimes and the NodeIds.
+iter, err := client.Query(ctx, "database", kusto.NewStmt("systemNodes | project CollectionTime, NodeId"))
+if err != nil {
+	panic("add error handling")
+}
+defer iter.Stop()
+
+// .Do() will call the function for every row in the table.
+err = iter.Do(
+	func(row *table.Row) error {
+		fmt.Println(row) // As a convenience, printing a *table.Row will output csv
+		return nil
+	},
+)
+if err != nil {
+	panic("add error handling")
+}
+```
+
+#### Query Into Structs
+
+Users will often want to turn the returned data into Go structs that are easier to work with.  The ***table.Row** object
+that is returned supports this via the **.ToStruct()** method.
+
+```go
+// NodeRec represents our Kusto data that will be returned.
+type NodeRec struct {
+	// ID is the table's NodeId. We use the field tag here to to instruct our client to convert NodeId to ID.
+	ID int64 `kusto:"NodeId"`
+	// CollectionTime is Go representation of the Kusto datetime type.
+	CollectionTime time.Time
+}
+
+iter, err := client.Query(ctx, "database", kusto.NewStmt("systemNodes | project CollectionTime, NodeId"))
+if err != nil {
+	panic("add error handling")
+}
+defer iter.Stop()
+
+recs := []NodeRec{}
+err = iter.Do(
+	func(row *table.Row) error {
+		rec := NodeRec{}
+		if err := row.ToStruct(&rec); err != nil {
+			return err
+		}
+		recs = append(recs, rec)
+		return nil
+	},
+)
+if err != nil {
+	panic("add error handling")
+}
+```
+
+### Ingestion
+
+The **ingest/** package provides access to Kusto's ingestion service for importing data into Kusto. This requires
+some prerequisite knowledge of acceptable data formats, mapping references, ...
+
+That documentation can be found [here](https://docs.microsoft.com/en-us/azure/kusto/management/data-ingestion/)
+
+Kusto's ingestion service makes no guarantees on when the data will show up in the table and is optimized for
+large chunks of data and not small uploads at a high rate.
+
+If ingesting data from memory, it is suggested that you stream the data in via FromReader() passing in the reader
+from an io.Pipe(). The data will not begin ingestion until the writer closes.
+
+
+#### Setup an ingestion client
+
+Setup is quite simple, simply pass a *kusto.Client, the name of the database and table you wish to ingest into.
+
+```go
+in, err := ingest.New(kustoClient, "database", "table")
+if err != nil {
+	panic("add error handling")
+}
+```
+
+#### From a File
+
+Ingesting a local file requires simply passing the path to the file to be ingested:
+
+```go
+if _, err := in.FromFile(ctx, "/path/to/a/local/file"); err != nil {
+	panic("add error handling")
+}
+```
+
+FromFile() will accept Unix path names on Unix platforms and Windows path names on Windows platforms.
+The file will not be deleted after upload (there is an option that will allow that though).
+
+#### From a Blob Storage File
+
+This package will also accept ingestion from an Azure Blob Storage file:
+
+```go
+if _, err := in.FromFile(ctx, "https://myaccount.blob.core.windows.net/$root/myblob"); err != nil {
+	panic("add error handling")
+}
+```
+
+This will ingest a file from Azure Blob Storage. We only support https:// paths and your domain name may differ than what is here.
+
+#### Ingestion from an io.Reader
+
+Sometimes you want to ingest a stream of data that you have in memory without writing to disk.  You can do this simply by chunking the
+data via an io.Reader.
+
+```go
+r, w := io.Pipe()
+
+enc := json.NewEncoder(w)
+go func() {
+	defer w.Close()
+	for _, data := range dataSet {
+		if err := enc.Encode(data); err != nil {
+			panic("add error handling")
+		}
+	}
+}()
+
+if _, err := in.FromReader(ctx, r); err != nil {
+	panic("add error handling")
+}
+```
+
+It is important to remember that FromReader() will terminate when it receives an io.EOF from the io.Reader.  Use io.Readers that won't
+return io.EOF until the io.Writer is closed (such as io.Pipe).
+
+#### From a Stream
+
+Ingestion from a stream commits blocks of fully formed data encodes (JSON, AVRO, ...) into Kusto:
+
+```go
+if err := in.Stream(ctx, jsonEncodedData, ingest.JSON, "mappingName"); err != nil {
+	panic("add error handling")
+}
+```
+
+## Best Practices
+See the SDK [best practices guide](https://docs.microsoft.com/azure/data-explorer/kusto/api/netfx/kusto-ingest-best-practices), which though written for the .NET SDK, applies similarly here.
+
+## Contributing
+
+This project welcomes contributions and suggestions.  Most contributions require you to agree to a
+Contributor License Agreement (CLA) declaring that you have the right to, and actually do, grant us
+the rights to use your contribution. For details, visit https://cla.opensource.microsoft.com.
+
+When you submit a pull request, a CLA bot will automatically determine whether you need to provide
+a CLA and decorate the PR appropriately (e.g., status check, comment). Simply follow the instructions
+provided by the bot. You will only need to do this once across all repos using our CLA.
+
+This project has adopted the [Microsoft Open Source Code of Conduct](https://opensource.microsoft.com/codeofconduct/).
+For more information see the [Code of Conduct FAQ](https://opensource.microsoft.com/codeofconduct/faq/) or
+contact [opencode@microsoft.com](mailto:opencode@microsoft.com) with any additional questions or comments.
+
+## Looking for SDKs for other languages/platforms?
+
+- [Node](https://github.com/azure/azure-kusto-node)
+- [Java](https://github.com/azure/azure-kusto-java)
+- [.NET](https://docs.microsoft.com/en-us/azure/kusto/api/netfx/about-the-sdk)
+- [Python](https://github.com/Azure/azure-kusto-python)