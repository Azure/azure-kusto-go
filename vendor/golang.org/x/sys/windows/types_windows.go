--- conflicted
+++ resolved
@@ -9,13 +9,10 @@
 	"syscall"
 	"unsafe"
 )
-<<<<<<< HEAD
-=======
 
 // NTStatus corresponds with NTSTATUS, error values returned by ntdll.dll and
 // other native functions.
 type NTStatus uint32
->>>>>>> 1c0cd6b7
 
 const (
 	// Invented values to support what package os expects.
@@ -707,26 +704,6 @@
 	WTD_UICONTEXT_INSTALL = 1
 )
 
-const (
-	// flags for SetErrorMode
-	SEM_FAILCRITICALERRORS     = 0x0001
-	SEM_NOALIGNMENTFAULTEXCEPT = 0x0004
-	SEM_NOGPFAULTERRORBOX      = 0x0002
-	SEM_NOOPENFILEERRORBOX     = 0x8000
-)
-
-const (
-	// Priority class.
-	ABOVE_NORMAL_PRIORITY_CLASS   = 0x00008000
-	BELOW_NORMAL_PRIORITY_CLASS   = 0x00004000
-	HIGH_PRIORITY_CLASS           = 0x00000080
-	IDLE_PRIORITY_CLASS           = 0x00000040
-	NORMAL_PRIORITY_CLASS         = 0x00000020
-	PROCESS_MODE_BACKGROUND_BEGIN = 0x00100000
-	PROCESS_MODE_BACKGROUND_END   = 0x00200000
-	REALTIME_PRIORITY_CLASS       = 0x00000100
-)
-
 var (
 	OID_PKIX_KP_SERVER_AUTH = []byte("1.3.6.1.5.5.7.3.1\x00")
 	OID_SERVER_GATED_CRYPTO = []byte("1.3.6.1.4.1.311.10.3.3\x00")
@@ -2041,21 +2018,6 @@
 	JOB_OBJECT_LIMIT_WORKINGSET                 = 0x00000001
 )
 
-<<<<<<< HEAD
-type JOBOBJECT_BASIC_LIMIT_INFORMATION struct {
-	PerProcessUserTimeLimit int64
-	PerJobUserTimeLimit     int64
-	LimitFlags              uint32
-	MinimumWorkingSetSize   uintptr
-	MaximumWorkingSetSize   uintptr
-	ActiveProcessLimit      uint32
-	Affinity                uintptr
-	PriorityClass           uint32
-	SchedulingClass         uint32
-}
-
-=======
->>>>>>> 1c0cd6b7
 type IO_COUNTERS struct {
 	ReadOperationCount  uint64
 	WriteOperationCount uint64
@@ -2243,9 +2205,6 @@
 	MUI_LIP_LANGUAGE       = 0x04
 	MUI_LANGUAGE_INSTALLED = 0x20
 	MUI_LANGUAGE_LICENSED  = 0x40
-<<<<<<< HEAD
-)
-=======
 )
 
 // FILE_INFO_BY_HANDLE_CLASS constants for SetFileInformationByHandle/GetFileInformationByHandleEx
@@ -2813,5 +2772,4 @@
 )
 
 // Flag for QueryFullProcessImageName.
-const PROCESS_NAME_NATIVE = 1
->>>>>>> 1c0cd6b7
+const PROCESS_NAME_NATIVE = 1