--- conflicted
+++ resolved
@@ -462,7 +462,6 @@
 	}
 }
 
-<<<<<<< HEAD
 // CompressionType sets the compression type of the data.
 // Use this if the file name does not expose the compression type.
 // This sets DontCompress to true for compressed data.
@@ -478,26 +477,16 @@
 	}
 }
 
-// RawDataSize sets the Raw data uncompressed size on the filesystem.
-// Use this if the size is known to avoid blob attributes fetch and size estimation.
-// Size is used by the ingest service for aggregation calculations.
-=======
 // RawDataSize is the uncompressed data size. Should be used to comunicate the file size to the service for efficient ingestion.
 // Also used by managed client in the decision to use queued ingestion instead of streaming (if > 4mb)
->>>>>>> 1161e23d
 func RawDataSize(size int64) FileOption {
 	return option{
 		run: func(p *properties.All) error {
 			p.Ingestion.RawDataSize = size
 			return nil
 		},
-<<<<<<< HEAD
-		clientScopes: QueuedClient | ManagedClient,
-		sourceScope:  FromFile | FromReader | FromBlob,
-=======
-		sourceScope:  FromFile | FromReader | FromBlob,
-		clientScopes: StreamingClient | ManagedClient | QueuedClient,
->>>>>>> 1161e23d
+		clientScopes: QueuedClient | ManagedClient,
+		sourceScope:  FromFile | FromReader | FromBlob,
 		name:         "RawDataSize",
 	}
 }