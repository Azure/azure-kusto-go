package kusto

/*
This file defines our Stmt, Definitions and Parameters types, which are used in Query() to query Kusto.
These provide injection safe querying for data retrieval and insertion.
*/

import (
	"encoding/json"
	"fmt"
	"github.com/Azure/azure-kusto-go/kusto/data/value"
	"sort"
	"strings"
	"sync"
	"time"
	"unicode"

	"github.com/Azure/azure-kusto-go/kusto/data/types"
	ilog "github.com/Azure/azure-kusto-go/kusto/internal/log"
	"github.com/Azure/azure-kusto-go/kusto/unsafe"

	"github.com/google/uuid"
)

// stringConstant is an internal type that cannot be created outside the package.  The only two ways to build
// a stringConstant is to pass a string constant or use a local function to build the stringConstant.
// This allows us to enforce the use of constants or strings built with injection protection.
type stringConstant string

// String implements fmt.Stringer.
func (s stringConstant) String() string {
	return string(s)
}

// ParamTypes is a list of parameter types and corresponding type data.
type ParamTypes map[string]ParamType

func (p ParamTypes) clone() ParamTypes {
	c := make(ParamTypes, len(p))
	for k, v := range p {
		c[k] = v
	}
	return c
}

// ParamType provides type and default value information about the query parameter
type ParamType struct {
	// Type is the type of Column type this QueryParam will represent.
	Type types.Column
	// Default is a default value to use if the query doesn't provide this value.
	// The value that can be set is defined by the Type:
	// CTBool must be a bool
	// CTDateTime must be a time.Time
	// CTDynamic cannot have a default value
	// CTGuid must be an uuid.UUID
	// CTInt must be an int32
	// CTLong must be an int64
	// CTReal must be an float64
	// CTString must be a string
	// CTTimespan must be a time.Duration
	// CTDecimal must be a string or *big.Float representing a decimal value
	Default interface{}

	name string
}

// isValid validates whether the value is of known kusto Types.
func isValid(kustoType types.Column, value interface{}) bool {
	if !kustoType.Valid() {
		return false
	}

	switch kustoType {
	case types.Bool:
		_, ok := value.(bool)
		return ok
	case types.DateTime:
		_, ok := value.(time.Time)
		return ok
	case types.Dynamic:
		return false
	case types.GUID:
		_, ok := value.(uuid.UUID)
		return ok
	case types.Int:
		_, ok := value.(int)
		return ok
	case types.Long:
		_, ok := value.(int64)
		return ok
	case types.Real:
		_, ok := value.(float64)
		return ok
	case types.String:
		_, ok := value.(string)
		return ok
	case types.Timespan:
		_, ok := value.(time.Duration)
		return ok
	case types.Decimal:
		switch value.(type) {
		case float32:
			return true
		case float64:
			return true
		default:
			return false
		}
	}
	return false
}

<<<<<<< HEAD
// validate validates that Parameters is valid .
func (p ParamType) validate() error {
	if !p.Type.Valid() {
		return fmt.Errorf("the .Type was not a valid value, must be one of the values in this package starting with CT<type name>, was %s", p.Type)
	}
	if p.Default == nil {
		return nil
	}

	if !isValid(p.Type, p.Default) {
		return fmt.Errorf("received a field type %q we don't recognize", p.Type)
	}
	return nil
}

// convertTypeToKustoString Converts a valid kustoType val to a string
func convertTypeToKustoString(kustoType types.Column, val interface{}) (string, error) {

	if !isValid(kustoType, val) {
		return "", fmt.Errorf("received a field type %q we don't recognize", kustoType)
	}

	switch kustoType {
	case types.String:
		return AddQuotedString(fmt.Sprintf("%v", val), false), nil
	case types.DateTime:
		date := val.(time.Time)
		return fmt.Sprintf("datetime(%v)", date.Format(time.RFC3339Nano)), nil
	case types.Int:
		return fmt.Sprintf("int(%d)", val), nil
	case types.Bool:
		return fmt.Sprintf("bool(%t)", val), nil
=======
func (p ParamType) string() string {
	switch p.Type {
	case types.Bool:
		if p.Default == nil {
			return p.name + ":bool"
		}
		v := p.Default.(bool)
		return fmt.Sprintf("%s:bool = bool(%v)", p.name, v)
	case types.DateTime:
		if p.Default == nil {
			return p.name + ":datetime"
		}
		v := p.Default.(time.Time)
		return fmt.Sprintf("%s:datetime = datetime(%s)", p.name, v.Format(time.RFC3339Nano))
>>>>>>> 0b29fe53
	case types.Dynamic:
		b, err := json.Marshal(val)
		if err != nil {
			return "", fmt.Errorf("(dynamic) %T could not be marshalled into JSON, err: %s", val, err)
		}
<<<<<<< HEAD
		return fmt.Sprintf("dynamic(%s)", string(b)), nil
	case types.GUID:
		u, err := val.(uuid.UUID)
		if !err {
			return "", fmt.Errorf("%T which is not a uuid.UUID", val)
		}
		return fmt.Sprintf("guid(%s)", u.String()), nil
	case types.Long:
		return fmt.Sprintf("long(%d)", val), nil
	case types.Real:
		return fmt.Sprintf("real(%f)", val), nil
=======
		v := p.Default.(uuid.UUID)
		return fmt.Sprintf("%s:guid = guid(%s)", p.name, v.String())
	case types.Int:
		if p.Default == nil {
			return p.name + ":int"
		}
		v := p.Default.(int32)
		return fmt.Sprintf("%s:int = int(%d)", p.name, v)
	case types.Long:
		if p.Default == nil {
			return p.name + ":long"
		}
		v := p.Default.(int64)
		return fmt.Sprintf("%s:long = long(%d)", p.name, v)
	case types.Real:
		if p.Default == nil {
			return p.name + ":real"
		}
		v := p.Default.(float64)
		return fmt.Sprintf("%s:real = real(%f)", p.name, v)
	case types.String:
		if p.Default == nil {
			return p.name + ":string"
		}
		v := p.Default.(string)
		return fmt.Sprintf(`%s:string = "%s"`, p.name, v) // TODO - escape the string when we have the functionaity
>>>>>>> 0b29fe53
	case types.Timespan:
		d, err := val.(time.Duration)
		if !err {
			return "", fmt.Errorf("%T, which is not a time.Duration", val)
		}
<<<<<<< HEAD
		return fmt.Sprintf("timespan(%s)", value.Timespan{Value: d, Valid: true}.Marshal()), nil
=======
		v := p.Default.(time.Duration)
		return fmt.Sprintf("%s:timespan = timespan(%s)", p.name, value.Timespan{Value: v, Valid: true}.Marshal())
>>>>>>> 0b29fe53
	case types.Decimal:
		switch val.(type) {
		case float32:
			return fmt.Sprintf("decimal(%f)", val), nil
		case float64:
			return fmt.Sprintf("decimal(%f)", val), nil
		default:
			return "", fmt.Errorf("received a field type %q that we do not handle", kustoType)
		}
	}
	return "", fmt.Errorf("received a field type %q we don't recognize", kustoType)
}

<<<<<<< HEAD
func (p ParamType) string() string {
	if p.Default == nil {
		return fmt.Sprintf("%v:%v", p.name, p.Type)
=======
		var sval string
		switch v := p.Default.(type) {
		case string:
			sval = v
		case *big.Float:
			sval = v.String()
		}
		return fmt.Sprintf("%s:decimal = decimal(%s)", p.name, sval)
>>>>>>> 0b29fe53
	}
	kustoString, _ := convertTypeToKustoString(p.Type, p.Default)
	return fmt.Sprintf("%v:%v=%v", p.name, p.Type, kustoString)
}

// Definitions represents definitions of parameters that are substituted for variables in
// a Kusto Query. This provides both variable substitution in a Stmt and provides protection against
// SQL-like injection attacks.
// See https://docs.microsoft.com/en-us/azure/kusto/query/queryparametersstatement?pivots=azuredataexplorer
// for internals. This object is not thread-safe and passing it as an argument to a function will create a
// copy that will share the internal state with the original.
type Definitions struct {
	m ParamTypes
}

// NewDefinitions is the constructor for Definitions.
func NewDefinitions() Definitions {
	return Definitions{}
}

// IsZero indicates if the Definitions object is the zero type.
func (p Definitions) IsZero() bool {
	if p.m == nil || len(p.m) == 0 {
		return true
	}
	return false
}

// With returns a copy of the Definitions object with the parameters names and types defined in "types".
func (p Definitions) With(types ParamTypes) (Definitions, error) {
	for name, param := range types {
		if strings.Contains(name, " ") {
			return p, fmt.Errorf("name %q cannot contain spaces", name)
		}
		if err := param.validate(); err != nil {
			return p, fmt.Errorf("parameter %q could not be added: %s", name, err)
		}
	}
	p.m = types
	return p, nil
}

// Must is the same as With(), but it must succeed or it panics.
func (p Definitions) Must(types ParamTypes) Definitions {
	var err error
	p, err = p.With(types)
	if err != nil {
		panic(err)
	}
	return p
}

var buildPool = sync.Pool{
	New: func() interface{} {
		return new(strings.Builder)
	},
}

// String implements fmt.Stringer.
func (p Definitions) String() string {
	const (
		declare   = "declare query_parameters("
		closeStmt = ");"
	)

	if len(p.m) == 0 {
		return ""
	}

	params := make([]ParamType, 0, len(p.m))

	for k, v := range p.m {
		v.name = k
		params = append(params, v)
	}

	sort.Slice(params, func(i, j int) bool { return params[i].name < params[j].name })

	build := buildPool.Get().(*strings.Builder)
	build.Reset()
	defer buildPool.Put(build)

	build.WriteString(declare)
	/*
		declare query_parameters ( Name1 : Type1 [= DefaultValue1] [,...] );
		declare query_parameters(UserName:string, Password:string)
	*/
	for i, param := range params {
		build.WriteString(param.string())
		if i+1 < len(params) {
			build.WriteString(", ")
		}
	}
	build.WriteString(closeStmt)
	return build.String()
}

// clone returns a clone of Definitions.
func (p Definitions) clone() Definitions {
	p.m = p.m.clone()
	return p
}

// QueryValues represents a set of values that are substituted in Parameters. Every QueryValue key
// must have a corresponding Parameter name. All values must be compatible with the Kusto Column type
// it will go into (int64 for a long, int32 for int, time.Time for datetime, ...)
type QueryValues map[string]interface{}

func (v QueryValues) clone() QueryValues {
	c := make(QueryValues, len(v))
	for k, v := range v {
		c[k] = v
	}
	return c
}

// Parameters represents values that will be substituted for a Stmt's Parameter. Keys are the names
// of corresponding Parameters, values are the value to be used. Keys must exist in the Parameter
// and value must be a Go type that corresponds to the ParamType.
type Parameters struct {
	m    QueryValues
	outM map[string]string // This is string keys and Kusto string query parameter values
}

// NewParameters is the construtor for Parameters.
func NewParameters() Parameters {
	return Parameters{
		m:    map[string]interface{}{},
		outM: map[string]string{},
	}
}

// IsZero returns if Parameters is the zero value.
func (q Parameters) IsZero() bool {
	return len(q.m) == 0
}

// With returns a Parameters set to "values". values' keys represents Definitions names
// that will substituted for and the values to be subsituted.
func (q Parameters) With(values QueryValues) (Parameters, error) {
	q.m = values
	return q, nil
}

// Must is the same as With() except any error is a panic.
func (q Parameters) Must(values QueryValues) Parameters {
	var err error
	q, err = q.With(values)
	if err != nil {
		panic(err)
	}
	return q
}

func (q Parameters) clone() Parameters {
	c := Parameters{
		m:    q.m.clone(),
		outM: make(map[string]string, len(q.outM)),
	}

	for k, v := range q.outM {
		c.outM[k] = v
	}

	return c
}

// toParameters creates a map[string]interface{} that is ready for JSON encoding to a REST query
// requests properties.Parameters. While output is a map[string]interface{}, this is not the same as
// Parameters itself (the values are converted to the appropriate string output).
func (q Parameters) toParameters(p Definitions) (map[string]string, error) {
	if q.outM == nil {
		return q.outM, nil
	}

	var err error
	q, err = q.validate(p)
	if err != nil {
		return nil, err
	}
	return q.outM, nil
}

// validate validates that Parameters is valid and has associated keys/types in Definitions.
// It returns a copy of Parameters that has out output map created using the values.
func (q Parameters) validate(p Definitions) (Parameters, error) {
	out := make(map[string]string, len(q.m))

	for k, v := range q.m {
		str, _ := convertTypeToKustoString(p.m[k].Type, v)
		out[k] = str
	}

	q.outM = out
	return q, nil
}

// Stmt is a Kusto Query statement. A Stmt is thread-safe, but methods on the Stmt are not.
// All methods on a Stmt do not alter the statement, they return a new Stmt object with the changes.
// This includes a copy of the Definitions and Parameters objects, if provided.  This allows a
// root Stmt object that can be built upon. You should not pass *Stmt objects.
type Stmt struct {
	queryStr string
	defs     Definitions
	params   Parameters
	unsafe   unsafe.Stmt
}

// StmtOption is an optional argument to NewStmt().
type StmtOption func(s *Stmt)

// UnsafeStmt enables unsafe actions on a Stmt and all Stmts derived from that Stmt.
// This turns off safety features that could allow a service client to compromise your data store.
// USE AT YOUR OWN RISK!
func UnsafeStmt(options unsafe.Stmt) StmtOption {
	return func(s *Stmt) {
		ilog.UnsafeWarning(options.SuppressWarning)
		s.unsafe.Add = true
	}
}

// NewStmt creates a Stmt from a string constant.
func NewStmt(query stringConstant, options ...StmtOption) Stmt {
	s := Stmt{queryStr: query.String()}
	for _, option := range options {
		option(&s)
	}
	return s
}

// AddDatabase - Given a variable with a value 'MyDatabase', AddDatabase(arg) will produce the following string
// '["MyDatabase"]' and will append the following string to Stmt
func (s Stmt) AddDatabase(query string) Stmt {
	return s.NormalizeName(query, false)
}

// AddTable - Given a variable with a value 'MyTable', AddTable(arg) will produce the following string
// '["MyTable"]' and will append the following string to Stmt
func (s Stmt) AddTable(query string) Stmt {
	return s.NormalizeName(query, false)
}

// AddColumn - Given a variable with a value 'MyColumn', AddColumn(arg) will produce the following string
// '["MyColumn"]' and will append the following string to Stmt
func (s Stmt) AddColumn(query string) Stmt {
	return s.NormalizeName(query, false)
}

// AddFunction - Given a variable with a value 'MyFunction', AddFunction(arg) will produce the following string
// '["MyFunction"]' and will append the following string to Stmt
func (s Stmt) AddFunction(query string) Stmt {
	return s.NormalizeName(query, false)
}

// NormalizeName normalizes a string in order to be used safely in the engine - given "query" will produce [\"query\"].
func (s Stmt) NormalizeName(query string, forceNormalization bool) Stmt {
	if query == "" {
		return s
	}
	if !forceNormalization && !RequiresQuoting(query) {
		s.queryStr = s.queryStr + query
		return s
	}

	s.queryStr = s.queryStr + "[" + AddQuotedString(query, false) + "]"
	return s
}

// RequiresQuoting checks whether a given string is an identifier
func RequiresQuoting(query string) bool {
	if query == "" {
		return true
	}
	if !unicode.IsLetter(rune(query[0])) && rune(query[0]) != '_' {
		return true
	}
	for _, c := range query {
		if !(unicode.IsLetter(c) || unicode.IsDigit(c) || c == '_') {
			return true
		}
	}
	return false
}

// AddQuotedString escapes a string to be safely added to a stmt
func AddQuotedString(value string, hidden bool) string {
	if value == "" {
		return value
	}

	var literal strings.Builder

	if hidden {
		literal.WriteString("h")
	}
	literal.WriteString("\"")
	for _, c := range value {
		switch c {
		case '\'':
			literal.WriteString("\\'")

		case '"':
			literal.WriteString("\\\"")

		case '\\':
			literal.WriteString("\\\\")

		case '\x00':
			literal.WriteString("\\0")

		case '\a':
			literal.WriteString("\\a")

		case '\b':
			literal.WriteString("\\b")

		case '\f':
			literal.WriteString("\\f")

		case '\n':
			literal.WriteString("\\n")

		case '\r':
			literal.WriteString("\\r")

		case '\t':
			literal.WriteString("\\t")

		case '\v':
			literal.WriteString("\\v")

		default:
			if !ShouldBeEscaped(c) {
				literal.WriteString(string(c))
			} else {
				literal.WriteString(fmt.Sprintf("\\u%04x", c))
			}

		}
	}
	literal.WriteString("\"")

	return literal.String()
}

// ShouldBeEscaped Checks whether a rune should be escaped or not based on it's type.
func ShouldBeEscaped(c int32) bool {
	if c <= unicode.MaxLatin1 {
		return unicode.IsControl(c)
	}
	return true
}

// AddInt will add an int as a string to the Stmt.  This allows dynamically building of a query from a root Stmt.
func (s Stmt) AddInt(query int) Stmt {
	return s.addBase(types.Int, query)
}

// AddFloat32 will add a Float32 as a string to the Stmt.  This allows dynamically building of a query from a root Stmt.
func (s Stmt) AddFloat32(query float32) Stmt {
	return s.addBase(types.Decimal, query)
}

// AddFloat64 will add a Float64 as a string to the Stmt.  This allows dynamically building of a query from a root Stmt.
func (s Stmt) AddFloat64(query float64) Stmt {
	return s.addBase(types.Decimal, query)
}

// AddBool will add a bool as a string to the Stmt.  This allows dynamically building of a query from a root Stmt.
func (s Stmt) AddBool(query bool) Stmt {
	return s.addBase(types.Bool, query)
}

// AddByte will add a byte as a string to the Stmt.  This allows dynamically building of a query from a root Stmt.
func (s Stmt) AddByte(query byte) Stmt {
	return s.addBase(types.Int, query)
}

// AddDate will add a date as a string to the Stmt.  This allows dynamically building of a query from a root Stmt.
func (s Stmt) AddDate(query time.Time) Stmt {
	return s.addBase(types.DateTime, query)
}

// addBase will add a query of some kustoType as a string to the Stmt.  This allows dynamically building of a query from a root Stmt.
func (s Stmt) addBase(kustoType types.Column, query interface{}) Stmt {
	kustoString, _ := convertTypeToKustoString(kustoType, query)
	s.queryStr = s.queryStr + kustoString
	return s
}

// Add will add more text to the Stmt. This is similar to the + operator on two strings, except
// it only can be done with string constants. This allows dynamically building of a query from a root
// Stmt.
func (s Stmt) Add(query stringConstant) Stmt {
	s.queryStr = s.queryStr + query.String()
	return s
}

// UnsafeAdd provides a method to add strings that are not injection protected to the Stmt.
// To utilize this method, you must create the Stmt with the UnsafeStmt() option and pass
// the unsafe.Stmt with .Add set to true. If not set, THIS WILL PANIC!
func (s Stmt) UnsafeAdd(query string) Stmt {
	if !s.unsafe.Add {
		panic("Stmt.UnsafeAdd() called, but the unsafe.Stmt.Add ability has not been enabled")
	}

	s.queryStr = s.queryStr + query
	return s
}

// WithDefinitions will return a Stmt that can be used in a Query() with Kusto
// Parameters to protect against SQL-like injection attacks. These Parameters must align with
// the placeholders in the statement. The new Stmt object will have a copy of the Parameters passed,
// not the original.
func (s Stmt) WithDefinitions(defs Definitions) (Stmt, error) {
	if len(defs.m) == 0 {
		return s, fmt.Errorf("cannot pass Definitions that are empty")
	}
	s.defs = defs.clone()

	return s, nil
}

// MustDefinitions is the same as WithDefinitions with the exceptions that an error causes a panic.
func (s Stmt) MustDefinitions(defs Definitions) Stmt {
	s, err := s.WithDefinitions(defs)
	if err != nil {
		panic(err)
	}

	return s
}

// WithParameters returns a Stmt that has the Parameters that will be substituted for
// Definitions in the query.  Must have supplied the appropriate Definitions using WithQueryParamaters().
func (s Stmt) WithParameters(params Parameters) (Stmt, error) {
	if s.defs.IsZero() {
		return s, fmt.Errorf("cannot call WithParameters() if WithDefinitions hasn't been called")
	}
	params = params.clone()
	var err error

	params, err = params.validate(s.defs)
	if err != nil {
		return s, err
	}

	s.params = params
	return s, nil
}

// MustParameters is the same as WithParameters with the exceptions that an error causes a panic.
func (s Stmt) MustParameters(params Parameters) Stmt {
	stmt, err := s.WithParameters(params)
	if err != nil {
		panic(err)
	}
	return stmt
}

// String implements fmt.Stringer. This can be used to see what the query statement to the server will be
// for debugging purposes.
func (s Stmt) String() string {
	build := buildPool.Get().(*strings.Builder)
	build.Reset()
	defer buildPool.Put(build)

	if len(s.defs.m) > 0 {
		build.WriteString(s.defs.String() + "\n")
	}
	build.WriteString(s.queryStr)
	return build.String()
}

// ValuesJSON returns a string in JSON format representing the Kusto QueryOptions.Parameters value
// that will be passed to the server. These values are substitued for Definitions in the Stmt and
// are represented by the Parameters that was passed.
func (s Stmt) ValuesJSON() (string, error) {
	m, err := s.params.toParameters(s.defs)
	if err != nil {
		return "", err
	}
	b, err := json.Marshal(m)
	if err != nil {
		return "", err
	}
	return string(b), nil
}<|MERGE_RESOLUTION|>--- conflicted
+++ resolved
@@ -110,7 +110,6 @@
 	return false
 }
 
-<<<<<<< HEAD
 // validate validates that Parameters is valid .
 func (p ParamType) validate() error {
 	if !p.Type.Valid() {
@@ -143,28 +142,11 @@
 		return fmt.Sprintf("int(%d)", val), nil
 	case types.Bool:
 		return fmt.Sprintf("bool(%t)", val), nil
-=======
-func (p ParamType) string() string {
-	switch p.Type {
-	case types.Bool:
-		if p.Default == nil {
-			return p.name + ":bool"
-		}
-		v := p.Default.(bool)
-		return fmt.Sprintf("%s:bool = bool(%v)", p.name, v)
-	case types.DateTime:
-		if p.Default == nil {
-			return p.name + ":datetime"
-		}
-		v := p.Default.(time.Time)
-		return fmt.Sprintf("%s:datetime = datetime(%s)", p.name, v.Format(time.RFC3339Nano))
->>>>>>> 0b29fe53
 	case types.Dynamic:
 		b, err := json.Marshal(val)
 		if err != nil {
 			return "", fmt.Errorf("(dynamic) %T could not be marshalled into JSON, err: %s", val, err)
 		}
-<<<<<<< HEAD
 		return fmt.Sprintf("dynamic(%s)", string(b)), nil
 	case types.GUID:
 		u, err := val.(uuid.UUID)
@@ -176,45 +158,12 @@
 		return fmt.Sprintf("long(%d)", val), nil
 	case types.Real:
 		return fmt.Sprintf("real(%f)", val), nil
-=======
-		v := p.Default.(uuid.UUID)
-		return fmt.Sprintf("%s:guid = guid(%s)", p.name, v.String())
-	case types.Int:
-		if p.Default == nil {
-			return p.name + ":int"
-		}
-		v := p.Default.(int32)
-		return fmt.Sprintf("%s:int = int(%d)", p.name, v)
-	case types.Long:
-		if p.Default == nil {
-			return p.name + ":long"
-		}
-		v := p.Default.(int64)
-		return fmt.Sprintf("%s:long = long(%d)", p.name, v)
-	case types.Real:
-		if p.Default == nil {
-			return p.name + ":real"
-		}
-		v := p.Default.(float64)
-		return fmt.Sprintf("%s:real = real(%f)", p.name, v)
-	case types.String:
-		if p.Default == nil {
-			return p.name + ":string"
-		}
-		v := p.Default.(string)
-		return fmt.Sprintf(`%s:string = "%s"`, p.name, v) // TODO - escape the string when we have the functionaity
->>>>>>> 0b29fe53
 	case types.Timespan:
 		d, err := val.(time.Duration)
 		if !err {
 			return "", fmt.Errorf("%T, which is not a time.Duration", val)
 		}
-<<<<<<< HEAD
 		return fmt.Sprintf("timespan(%s)", value.Timespan{Value: d, Valid: true}.Marshal()), nil
-=======
-		v := p.Default.(time.Duration)
-		return fmt.Sprintf("%s:timespan = timespan(%s)", p.name, value.Timespan{Value: v, Valid: true}.Marshal())
->>>>>>> 0b29fe53
 	case types.Decimal:
 		switch val.(type) {
 		case float32:
@@ -228,20 +177,10 @@
 	return "", fmt.Errorf("received a field type %q we don't recognize", kustoType)
 }
 
-<<<<<<< HEAD
+
 func (p ParamType) string() string {
 	if p.Default == nil {
 		return fmt.Sprintf("%v:%v", p.name, p.Type)
-=======
-		var sval string
-		switch v := p.Default.(type) {
-		case string:
-			sval = v
-		case *big.Float:
-			sval = v.String()
-		}
-		return fmt.Sprintf("%s:decimal = decimal(%s)", p.name, sval)
->>>>>>> 0b29fe53
 	}
 	kustoString, _ := convertTypeToKustoString(p.Type, p.Default)
 	return fmt.Sprintf("%v:%v=%v", p.name, p.Type, kustoString)
