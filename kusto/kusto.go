--- conflicted
+++ resolved
@@ -133,17 +133,10 @@
 // Note that the server has a timeout of 4 minutes for a query by default unless the context deadline is set. Queries can
 // take a maximum of 1 hour.
 func (c *Client) Query(ctx context.Context, db string, query Statement, options ...QueryOption) (*RowIterator, error) {
-<<<<<<< HEAD
 	logger := utils.Logger.With().Str("queryId", uuid.New().String()).Str("db", db).Logger()
 	ctx = logger.WithContext(ctx)
 
-	ctx, cancel, err := contextSetup(ctx, false) // Note: cancel is called when *RowIterator has Stop() called.
-	if err != nil {
-		return nil, err
-	}
-=======
 	ctx, cancel := contextSetup(ctx) // Note: cancel is called when *RowIterator has Stop() called.
->>>>>>> 09cd18e9
 
 	opts, err := setQueryOptions(ctx, errors.OpQuery, query, queryCall, options...)
 	if err != nil {
