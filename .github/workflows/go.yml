name: Go

on:
  push:
    branches: [ master ]
  pull_request:
    branches: [ master ]

jobs:

  build:
    name: Build
    runs-on: ubuntu-latest
    steps:

      - name: Set up Go 1.13
<<<<<<< HEAD
        uses: actions/setup-go@v1
        with:
          go-version: 1.13
        id: go
      - name: setup env
        run: |
          echo "GOPATH=$(dirname $GITHUB_WORKSPACE)" >> $GITHUB_ENV
          echo "$(dirname $GITHUB_WORKSPACE)/bin" >> $GITHUB_PATH
        shell: bash
=======
        uses: actions/setup-go@v2
        with:
          go-version: 1.13
        id: go
>>>>>>> 1f78aa52
      - name: Setup JUnit Report
        run: go get -u github.com/jstemmer/go-junit-report

      - name: Check out code into the Go module directory
        uses: actions/checkout@v2

      - name: Get dependencies
        run: |
          cd kusto
          go get -v -t -d ./...

      - name: Build
        run: |
          cd kusto
          go build -v ./...

      - name: Test
        run: |
          cd kusto
<<<<<<< HEAD
=======
          set -o pipefail
>>>>>>> 1f78aa52
          go test -v ./... 2>&1 | tee >(go-junit-report > report.xml)
        env:
          ENGINE_CONNECTION_STRING: ${{ secrets.ENGINE_CONNECTION_STRING }}
          APP_ID: ${{ secrets.APP_ID }}
          APP_KEY: ${{ secrets.APP_KEY }}
          AUTH_ID: ${{ secrets.AUTH_ID }}
          TEST_DATABASE: ${{ secrets.TEST_DATABASE }}
      - name: Publish Unit Test Results
        uses: EnricoMi/publish-unit-test-result-action@v1
        if: always()
        with:
          files: |
            kusto/report.xml<|MERGE_RESOLUTION|>--- conflicted
+++ resolved
@@ -14,22 +14,10 @@
     steps:
 
       - name: Set up Go 1.13
-<<<<<<< HEAD
-        uses: actions/setup-go@v1
-        with:
-          go-version: 1.13
-        id: go
-      - name: setup env
-        run: |
-          echo "GOPATH=$(dirname $GITHUB_WORKSPACE)" >> $GITHUB_ENV
-          echo "$(dirname $GITHUB_WORKSPACE)/bin" >> $GITHUB_PATH
-        shell: bash
-=======
         uses: actions/setup-go@v2
         with:
           go-version: 1.13
         id: go
->>>>>>> 1f78aa52
       - name: Setup JUnit Report
         run: go get -u github.com/jstemmer/go-junit-report
 
@@ -49,10 +37,7 @@
       - name: Test
         run: |
           cd kusto
-<<<<<<< HEAD
-=======
           set -o pipefail
->>>>>>> 1f78aa52
           go test -v ./... 2>&1 | tee >(go-junit-report > report.xml)
         env:
           ENGINE_CONNECTION_STRING: ${{ secrets.ENGINE_CONNECTION_STRING }}
