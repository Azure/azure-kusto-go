package queued

import (
	"bytes"
	"compress/gzip"
	"context"
	"fmt"
	"io"
<<<<<<< HEAD
	"io/ioutil"
=======
>>>>>>> 746cf1c8
	"net/http"
	"os"
	"testing"

	"github.com/Azure/azure-kusto-go/kusto/data/errors"
	"github.com/Azure/azure-kusto-go/kusto/ingest/internal/properties"
	"github.com/stretchr/testify/assert"

	"github.com/Azure/azure-sdk-for-go/sdk/storage/azblob"
)

func TestFormatDiscovery(t *testing.T) {
	t.Parallel()

	tests := []struct {
		input string
		want  properties.DataFormat
	}{
		{".avro.zip", properties.AVRO},
		{".AVRO.GZ", properties.AVRO},
		{".csv", properties.CSV},
		{".json", properties.JSON},
		{".orc", properties.ORC},
		{".parquet", properties.Parquet},
		{".psv", properties.PSV},
		{".raw", properties.Raw},
		{".scsv", properties.SCSV},
		{".sohsv", properties.SOHSV},
		{".tsv", properties.TSV},
		{".txt", properties.TXT},
		{".whatever", properties.DFUnknown},
		{".w3clogfile", properties.W3CLogFile},
	}

	for _, test := range tests {
		test := test // capture
		t.Run(test.input, func(t *testing.T) {
			t.Parallel()

			got := properties.DataFormatDiscovery(test.input)
			assert.Equal(t, test.want, got)
		})
	}
}

func TestCompressionDiscovery(t *testing.T) {
	t.Parallel()

	tests := []struct {
		input string
		want  properties.CompressionType
	}{
		{"https://somehost.somedomain.com:8080/v1/somestuff/file.gz", properties.GZIP},
		{"https://somehost.somedomain.com:8080/v1/somestuff/file.zip", properties.ZIP},
		{"/path/to/a/file.gz", properties.GZIP},
		{"/path/to/a/file.zip", properties.ZIP},
		{"/path/to/a/file", properties.CTNone},
	}

	for _, test := range tests {
		test := test // capture
		t.Run(test.input, func(t *testing.T) {
			t.Parallel()

			got := CompressionDiscovery(test.input)
			assert.Equal(t, test.want, got)
		})
	}

}

type fakeBlobstore struct {
	out       *bytes.Buffer
	shouldErr bool
}

func (f *fakeBlobstore) uploadBlobStream(_ context.Context, reader io.Reader, _ azblob.BlockBlobClient,
	_ azblob.UploadStreamToBlockBlobOptions) (azblob.BlockBlobCommitBlockListResponse, error) {
	if f.shouldErr {
		return azblob.BlockBlobCommitBlockListResponse{}, fmt.Errorf("error")
	}
	_, err := io.Copy(f.out, reader)
	return azblob.BlockBlobCommitBlockListResponse{}, err
}

func (f *fakeBlobstore) uploadBlobFile(_ context.Context, fi *os.File, _ azblob.BlockBlobClient, _ azblob.HighLevelUploadToBlockBlobOption) (*http.Response, error) {
	if f.shouldErr {
		return nil, fmt.Errorf("error")
	}
	_, err := io.Copy(f.out, fi)
	return nil, err
}

func TestLocalToBlob(t *testing.T) {
	t.Parallel()

	content := "hello world"
	u := "https://account.windows.net"
	to, err := azblob.NewContainerClientWithNoCredential(u, nil)
	if err != nil {
		panic(err)
	}

	f, err := os.OpenFile("test_file", os.O_CREATE+os.O_RDWR, 0770)
	if err != nil {
		panic(err)
	}
	t.Cleanup(func() {
		_ = os.Remove(f.Name())
	})
	_, _ = f.Write([]byte(content))
	_ = f.Close()

	fgzip, err := os.OpenFile("test_file.gz", os.O_CREATE+os.O_RDWR, 0770)
	if err != nil {
		panic(err)
	}
	t.Cleanup(func() {
		_ = os.Remove(fgzip.Name())
	})

	zw := gzip.NewWriter(fgzip)

	_, err = zw.Write([]byte(content))
	if err != nil {
		panic(err)
	}
	_ = zw.Close()

	_, err = os.ReadFile(f.Name())
	if err != nil {
		panic(err)
	}

	tests := []struct {
		desc      string
		from      string
		props     *properties.All
		err       bool
		uploadErr bool
		errOp     errors.Op
		errKind   errors.Kind
	}{
		{
			desc:    "Can't open file",
			err:     true,
			from:    "/path/does/not/exist",
			errOp:   errors.OpFileIngest,
			errKind: errors.KLocalFileSystem,
		},
		{
			desc:    "Can't stat the file",
			err:     true,
			errOp:   errors.OpFileIngest,
			errKind: errors.KLocalFileSystem,
		},
		{
			desc:      "Upload Stream fails",
			from:      f.Name(),
			err:       true,
			uploadErr: true,
			errOp:     errors.OpFileIngest,
			errKind:   errors.KBlobstore,
		},
		{
			desc:      "Upload file fails",
			from:      f.Name(),
			err:       true,
			uploadErr: true,
			errOp:     errors.OpFileIngest,
			errKind:   errors.KBlobstore,
		},
		{
			desc: "Stream success",
			from: f.Name(),
		},
		{
			desc: "File success",
			from: fgzip.Name(),
		},
	}

	for _, test := range tests {
		fbs := &fakeBlobstore{shouldErr: test.uploadErr, out: &bytes.Buffer{}}

		in := &Ingestion{
			db:           "database",
			table:        "table",
			uploadStream: fbs.uploadBlobStream,
			uploadBlob:   fbs.uploadBlobFile,
		}

		_, _, err := in.localToBlob(context.Background(), test.from, to, &properties.All{})
		switch {
		case err == nil && test.err:
			t.Errorf("TestLocalToBlob(%s): got err == nil, want err != nil", test.desc)
			continue
		case err != nil && !test.err:
			t.Errorf("TestLocalToBlob(%s): got err == %s, want err == nil", test.desc, err)
			continue
		case err != nil:
			continue
		}

		gotBuf := &bytes.Buffer{}
		zr, err := gzip.NewReader(fbs.out)
		if err != nil {
			panic(err)
		}
		if _, err := io.Copy(gotBuf, zr); err != nil {
			t.Errorf("TestLocalToBlob(%s): on gzip decompress: err == %s", test.desc, err)
			continue
		}

		if gotBuf.String() != content {
			t.Errorf("TestLocalToBlob(%s): got %q, want %q", test.desc, gotBuf.String(), content)
		}
	}
}

type fileInfo struct {
	os.FileInfo
	isDir bool
}

func (f fileInfo) IsDir() bool {
	return f.isDir
}

func fakeStat(name string) (os.FileInfo, error) {
	switch name {
	case "c:\\dir\\file":
		return fileInfo{}, nil
	case "/mnt/dir/":
		return fileInfo{isDir: true}, nil
	}
	return nil, fmt.Errorf("error")
}

func TestIsLocalPath(t *testing.T) {
	statFunc = fakeStat
	t.Cleanup(func() {
		statFunc = os.Stat
	})

	tests := []struct {
		desc string
		path string
		err  bool
		want bool
	}{
		{
			desc: "error: valid path to local dir",
			path: "/mnt/dir",
			err:  true,
		},
		{
			desc: "error: invalid remote path ftp",
			path: "ftp://some.ftp.com",
			err:  true,
		},
		{
			desc: "success: valid http path",
			path: "http://some.http.com/path",
			want: false,
		},
		{
			desc: "success: valid https path",
			path: "https://some.https.com/path",
			want: false,
		},
		{
			desc: "success: valid path to local file",
			path: "c:\\dir\\file",
			want: true,
		},
	}

	for _, test := range tests {
		test := test // capture
		t.Run(test.desc, func(t *testing.T) {
			t.Parallel()

			got, err := IsLocalPath(test.path)

			if test.err {
				assert.Error(t, err)
				return
			}

			assert.NoError(t, err)

			assert.Equal(t, test.want, got)
		})
	}
}<|MERGE_RESOLUTION|>--- conflicted
+++ resolved
@@ -6,10 +6,6 @@
 	"context"
 	"fmt"
 	"io"
-<<<<<<< HEAD
-	"io/ioutil"
-=======
->>>>>>> 746cf1c8
 	"net/http"
 	"os"
 	"testing"
