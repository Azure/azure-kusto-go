package v2

import (
	"bytes"
	"context"
	"fmt"
	"io"

	"github.com/Azure/azure-kusto-go/kusto/data/errors"
	"github.com/Azure/azure-kusto-go/kusto/data/table"
	"github.com/Azure/azure-kusto-go/kusto/internal/frames"
	"github.com/Azure/azure-kusto-go/kusto/internal/frames/unmarshal/json"
)

// Decoder implements frames.Decoder on the REST v2 frames.
type Decoder struct {
	columns table.Columns
	dec     *json.Decoder
	op      errors.Op

	frameRaw json.RawMessage
}

// Decode implements frames.Decoder.Decode(). This is not thread safe.
func (d *Decoder) Decode(ctx context.Context, r io.ReadCloser, op errors.Op) chan frames.Frame {
	d.columns = nil
	d.dec = json.NewDecoder(r)
	d.dec.UseNumber()
	d.op = op

	ch := make(chan frames.Frame, 1) // Channel is sized to 1. We read from the channel faster than we put on the channel.

	go func() {
		defer r.Close()
		defer close(ch)

		// We should receive a '[' indicating the start of the JSON list of Frames.
		t, err := d.dec.Token()
		if err == io.EOF {
			return
		}
		if err != nil {
			frames.Errorf(ctx, ch, err.Error())
			return
		}
		if t != json.Delim('[') {
			frames.Errorf(ctx, ch, "Expected '[' delimiter")
			return
		}

		// Extract the initial Frame, a dataSetHeader.
		dsh, err := d.dataSetHeader(ctx)
		if err != nil {
			frames.Errorf(ctx, ch, "first frame had error: %s", err)
			return
		}
		ch <- dsh

		// Start decoding the rest of the frames.
		d.decodeFrames(ctx, ch)

		// Expect to recieve the end of our JSON list of frames, marked by the ']' delimiter.
		t, err = d.dec.Token()
		if err != nil {
			frames.Errorf(ctx, ch, err.Error())
			return
		}
	}()

	return ch
}

// dataSetHeader decodes the byte stream into a DataSetHeader.
func (d *Decoder) dataSetHeader(ctx context.Context) (DataSetHeader, error) {
	dsh := DataSetHeader{Op: d.op}
	err := d.dec.Decode(&dsh)
	return dsh, err
}

// decodeFrames is used to decode incoming frames after the DataSetHeader has been received.
func (d *Decoder) decodeFrames(ctx context.Context, ch chan frames.Frame) {
	for d.dec.More() {
		if err := d.decode(ctx, ch); err != nil {
			frames.Errorf(ctx, ch, err.Error())
			return
		}
	}
}

var (
	ftDataTable         = []byte(frames.TypeDataTable)
	ftDataSetCompletion = []byte(frames.TypeDataSetCompletion)
	ftTableHeader       = []byte(frames.TypeTableHeader)
	ftTableFragment     = []byte(frames.TypeTableFragment)
	ftTableProgress     = []byte(frames.TypeTableProgress)
	ftTableCompletion   = []byte(frames.TypeTableCompletion)
)

func (d *Decoder) decode(ctx context.Context, ch chan frames.Frame) error {
	if ctx.Err() != nil {
		return ctx.Err()
	}

	err := d.dec.Decode(&d.frameRaw)
	if err != nil {
		return err
	}

	ft, err := getFrameType(d.frameRaw)
	if err != nil {
		return err
	}

	switch {
	case bytes.Equal(ft, ftDataTable):
		dt := DataTable{}
		if err := dt.UnmarshalRaw(d.frameRaw); err != nil {
			return err
		}
		dt.Op = d.op
		ch <- dt
	case bytes.Equal(ft, ftDataSetCompletion):
		dc := DataSetCompletion{}
		if err := dc.UnmarshalRaw(d.frameRaw); err != nil {
			return err
		}
		dc.Op = d.op
		ch <- dc
	case bytes.Equal(ft, ftTableHeader):
		th := TableHeader{}
		if err := th.UnmarshalRaw(d.frameRaw); err != nil {
			return err
		}
		th.Op = d.op
		d.columns = th.Columns
		ch <- th
	case bytes.Equal(ft, ftTableFragment):
		tf := TableFragment{Columns: d.columns}
		if err := tf.UnmarshalRaw(d.frameRaw); err != nil {
			return err
		}
		tf.Op = d.op
		ch <- tf
	case bytes.Equal(ft, ftTableProgress):
		tp := TableProgress{}
		if err := tp.UnmarshalRaw(d.frameRaw); err != nil {
			return err
		}
		tp.Op = d.op
		ch <- tp
	case bytes.Equal(ft, ftTableCompletion):
		tc := TableCompletion{}
		if err := tc.UnmarshalRaw(d.frameRaw); err != nil {
			return err
		}
		tc.Op = d.op
		d.columns = nil
		ch <- tc
	default:
		return fmt.Errorf("received FrameType %s, which we did not expect", ft)
	}
	return nil
}

var (
	frameType = []byte(fmt.Sprintf("%q:", frames.FieldFrameType))
	comma     = []byte(`,`)
	semicolon = []byte(`:`)
)

// var frameTypeRE = regexp.MustCompile(`"FrameType"\s*:\s*"([a-zA-Z]+)"`)

// getFrameType looks through a raw frame to extract the type of frame. This allows us to decode the frame
// without decoding to a map first.
<<<<<<< HEAD
// Note: This is a fast implemenation that is benchmarked, as it is on the hot path. But it is not the
=======
// Note: This is a fast implementation that is benchmarked, as it is on the hot path. But it is not the
>>>>>>> 041d4ed5
// most robust. If we get problems, we can uncomment var frameTypeRE and the code below to do this. It takes
// 5x as long, but in the scheme it won't matter.
func getFrameType(message json.RawMessage) ([]byte, error) {
	/*
		matches := frameTypeRE.FindSubmatch(message)
		if len(matches) < 2 {
			return nil, fmt.Errorf("FrameType was missing in a frame")
		}
		return matches[1], nil
	*/

	message = bytes.TrimSpace(message)
	message = bytes.TrimLeft(message, "{")
	message = bytes.TrimSpace(message)

	for {
		index := bytes.Index(message, comma)
		if index == -1 {
			return nil, fmt.Errorf("FrameType was not present in a frame")
		}
		search := bytes.TrimSpace(message[:index])
		if bytes.HasPrefix(search, frameType) {
			typeIndex := bytes.Index(search, semicolon)
			if typeIndex == -1 {
				return nil, fmt.Errorf("problem finding expected value FrameType in frame")
			}
			search = search[typeIndex:]
			return search[2 : len(search)-1], nil // Removes :"" around :"<frameType>"
		}
	}
}<|MERGE_RESOLUTION|>--- conflicted
+++ resolved
@@ -172,11 +172,7 @@
 
 // getFrameType looks through a raw frame to extract the type of frame. This allows us to decode the frame
 // without decoding to a map first.
-<<<<<<< HEAD
-// Note: This is a fast implemenation that is benchmarked, as it is on the hot path. But it is not the
-=======
 // Note: This is a fast implementation that is benchmarked, as it is on the hot path. But it is not the
->>>>>>> 041d4ed5
 // most robust. If we get problems, we can uncomment var frameTypeRE and the code below to do this. It takes
 // 5x as long, but in the scheme it won't matter.
 func getFrameType(message json.RawMessage) ([]byte, error) {
