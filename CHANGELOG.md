--- conflicted
+++ resolved
@@ -4,6 +4,14 @@
 
 The format is based on [Keep a Changelog](https://keepachangelog.com/en/1.0.0/),
 and this project adheres to [Semantic Versioning](https://semver.org/spec/v2.0.0.html).
+
+## [Unreleased]
+
+### Added
+* [BREAKING] [MAJOR] Split the main module into two packages:
+    * azkustodata - contains querying, management and commands.
+    * azkustoingest - contains ingestion in all its forms.
+* [BREAKING] Minimum Go version is now 1.20.
 
 ## [0.13.0] - 2023-05-09
 
@@ -39,17 +47,7 @@
 ## [0.12.0] - 2023-05-01
 
 ### Added
-<<<<<<< HEAD
-* [BREAKING] [MAJOR] Split the main module into two packages:
-  * azkustodata - contains querying, management and commands.
-  * azkustoingest - contains ingestion in all its forms.
-* [BREAKING] Minimum Go version is now 1.20.
-
-## [Unreleased]
-### Added
-=======
-
->>>>>>> 0ff29730
+
 * Added kql.Builder struct for safe building of KQL statements from variables without use of 'Unsafe' mode.
     * Simpler handling of query parameters using kql.Parameters struct.
     * All of the docs and examples have been updated to use it
