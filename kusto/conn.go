package kusto

// conn.go holds the connection to the Kusto server and provides methods to do queries
// and receive Kusto frames back.

import (
	"bytes"
	"context"
	"encoding/json"
	"fmt"
	"io"
	"net/http"
	"net/url"
	"regexp"
	"strings"
	"sync"
	"sync/atomic"

	"github.com/Azure/azure-kusto-go/kusto/data/errors"
	"github.com/Azure/azure-kusto-go/kusto/internal/frames"
	v1 "github.com/Azure/azure-kusto-go/kusto/internal/frames/v1"
	v2 "github.com/Azure/azure-kusto-go/kusto/internal/frames/v2"
	"github.com/Azure/azure-kusto-go/kusto/internal/response"
<<<<<<< HEAD
	"github.com/Azure/azure-kusto-go/kusto/internal/version"
	truestedEndpoints "github.com/Azure/azure-kusto-go/kusto/trustedEndpoints"

=======
>>>>>>> c6744528
	"github.com/google/uuid"
)

var validURL = regexp.MustCompile(`https://([a-zA-Z0-9_-]+\.){1,2}.*`)

var bufferPool = sync.Pool{
	New: func() interface{} {
		return &bytes.Buffer{}
	},
}

// conn provides connectivity to a Kusto instance.
type conn struct {
	endpoint                       string
	auth                           Authorization
	endMgmt, endQuery, streamQuery *url.URL
	client                         *http.Client
<<<<<<< HEAD
	endpointValidated              atomic.Bool
=======
	clientDetails                  *ClientDetails
>>>>>>> c6744528
}

// newConn returns a new conn object with an injected http.Client
func newConn(endpoint string, auth Authorization, client *http.Client, clientDetails *ClientDetails) (*conn, error) {
	if !validURL.MatchString(endpoint) {
		return nil, errors.ES(errors.OpServConn, errors.KClientArgs, "endpoint is not valid(%s), should be https://<cluster name>.*", endpoint).SetNoRetry()
	}

	u, err := url.Parse(endpoint)
	if err != nil {
		return nil, errors.ES(errors.OpServConn, errors.KClientArgs, "could not parse the endpoint(%s): %s", endpoint, err).SetNoRetry()
	}

	c := &conn{
		auth:          auth,
		endMgmt:       &url.URL{Scheme: "https", Host: u.Host, Path: "/v1/rest/mgmt"},
		endQuery:      &url.URL{Scheme: "https", Host: u.Host, Path: "/v2/rest/query"},
		streamQuery:   &url.URL{Scheme: "https", Host: u.Host, Path: "/v1/rest/ingest/"},
		client:        client,
		clientDetails: clientDetails,
	}

	return c, nil
}

type queryMsg struct {
	DB         string            `json:"db"`
	CSL        string            `json:"csl"`
	Properties requestProperties `json:"properties,omitempty"`
}

type connOptions struct {
	queryOptions *queryOptions
	mgmtOptions  *mgmtOptions
}

// query makes a query for the purpose of extracting data from Kusto. Context can be used to set
// a timeout or cancel the query. Queries cannot take longer than 5 minutes.
func (c *conn) query(ctx context.Context, db string, query Stmt, options *queryOptions) (execResp, error) {
	if strings.HasPrefix(strings.TrimSpace(query.String()), ".") {
		return execResp{}, errors.ES(errors.OpQuery, errors.KClientArgs, "a Stmt to Query() cannot begin with a period(.), only Mgmt() calls can do that").SetNoRetry()
	}

	return c.execute(ctx, execQuery, db, query, *options.requestProperties)
}

// mgmt is used to do management queries to Kusto.
func (c *conn) mgmt(ctx context.Context, db string, query Stmt, options *mgmtOptions) (execResp, error) {
	return c.execute(ctx, execMgmt, db, query, *options.requestProperties)
}

func (c *conn) queryToJson(ctx context.Context, db string, query Stmt, options *queryOptions) (string, error) {
	_, _, _, body, e := c.doRequest(ctx, execQuery, db, query, *options.requestProperties)
	if e != nil {
		return "", e
	}

	defer body.Close()
	all, e := io.ReadAll(body)
	return string(all), e
}

const (
	execQuery = 1
	execMgmt  = 2
)

type execResp struct {
	reqHeader  http.Header
	respHeader http.Header
	frameCh    chan frames.Frame
}

func (c *conn) execute(ctx context.Context, execType int, db string, query Stmt, properties requestProperties) (execResp, error) {
	op, reqHeader, respHeader, body, e := c.doRequest(ctx, execType, db, query, properties)
	if e != nil {
		return execResp{}, e
	}

	var dec frames.Decoder
	switch execType {
	case execMgmt:
		dec = &v1.Decoder{}
	case execQuery:
		dec = &v2.Decoder{}
	default:
		return execResp{}, errors.ES(op, errors.KInternal, "unknown execution type was %v", execType).SetNoRetry()
	}

	frameCh := dec.Decode(ctx, body, op)

	return execResp{reqHeader: reqHeader, respHeader: respHeader, frameCh: frameCh}, nil
}

func (c *conn) doRequest(ctx context.Context, execType int, db string, query Stmt, properties requestProperties) (errors.Op, http.Header, http.Header,
	io.ReadCloser, error) {
	err := c.validateEndpoint()
	var op errors.Op
	if execType == execQuery {
		op = errors.OpQuery
	} else if execType == execMgmt {
		op = errors.OpMgmt
	}

	header := c.getHeaders(properties)

	var endpoint *url.URL
	buff := bufferPool.Get().(*bytes.Buffer)
	buff.Reset()
	defer bufferPool.Put(buff)

	switch execType {
	case execQuery, execMgmt:
		err = json.NewEncoder(buff).Encode(
			queryMsg{
				DB:         db,
				CSL:        query.String(),
				Properties: properties,
			},
		)
		if err != nil {
			return 0, nil, nil, nil, errors.E(op, errors.KInternal, fmt.Errorf("could not JSON marshal the Query message: %w", err))
		}
		if execType == execQuery {
			endpoint = c.endQuery
		} else {
			endpoint = c.endMgmt
		}
	default:
		return 0, nil, nil, nil, errors.ES(op, errors.KInternal, "internal error: did not understand the type of execType: %d", execType)
	}

	if c.auth.TokenProvider != nil && c.auth.TokenProvider.AuthorizationRequired() {
		c.auth.TokenProvider.SetHttp(c.client)
		token, tokenType, tkerr := c.auth.TokenProvider.AcquireToken(ctx)
		if tkerr != nil {
			return 0, nil, nil, nil, errors.ES(op, errors.KInternal, "Error while getting token : %s", tkerr)
		}
		header.Add("Authorization", fmt.Sprintf("%s %s", tokenType, token))
	}

	req := &http.Request{
		Method: http.MethodPost,
		URL:    endpoint,
		Header: header,
		Body:   io.NopCloser(buff),
	}

	resp, err := c.client.Do(req.WithContext(ctx))
	if err != nil {
		// TODO(jdoak): We need a http error unwrap function that pulls out an *errors.Error.
		return 0, nil, nil, nil, errors.E(op, errors.KHTTPError, fmt.Errorf("with query %q: %w", query.String(), err))
	}

	body, err := response.TranslateBody(resp, op)
	if err != nil {
		return 0, nil, nil, nil, err
	}

	if resp.StatusCode != http.StatusOK {
		return 0, nil, nil, nil, errors.HTTP(op, resp.Status, resp.StatusCode, body, fmt.Sprintf("error from Kusto endpoint for query %q: ", query.String()))
	}
	return op, header, resp.Header, body, nil
}

<<<<<<< HEAD
func (c *conn) validateEndpoint() error {
	if !c.endpointValidated.Load() {
		var err error
		if cloud, err := GetMetadata(c.endpoint, c.client); err == nil {
			err = truestedEndpoints.Instance.ValidateTrustedEndpoint(c.endpoint, cloud.LoginEndpoint)
			if err == nil {
				c.endpointValidated.Store(true)
			}
		}

		return err
	}

	return nil
=======
func (c *conn) getHeaders(properties requestProperties) http.Header {
	header := http.Header{}
	header.Add("Accept", "application/json")
	header.Add("Accept-Encoding", "gzip")
	header.Add("Content-Type", "application/json; charset=utf-8")
	header.Add("x-ms-version", "2019-02-13")

	if properties.ClientRequestID != "" {
		header.Add("x-ms-client-request-id", properties.ClientRequestID)
	} else {
		header.Add("x-ms-client-request-id", "KGC.execute;"+uuid.New().String())
	}

	if properties.Application != "" {
		header.Add("x-ms-app", properties.Application)
	} else {
		header.Add("x-ms-app", c.clientDetails.ApplicationForTracing())
	}

	if properties.User != "" {
		header.Add("x-ms-user", properties.User)
	} else {
		header.Add("x-ms-user", c.clientDetails.UserNameForTracing())
	}

	header.Add("x-ms-client-version", c.clientDetails.ClientVersionForTracing())
	return header
>>>>>>> c6744528
}

func (c *conn) Close() error {
	c.client.CloseIdleConnections()
	return nil
}<|MERGE_RESOLUTION|>--- conflicted
+++ resolved
@@ -21,12 +21,8 @@
 	v1 "github.com/Azure/azure-kusto-go/kusto/internal/frames/v1"
 	v2 "github.com/Azure/azure-kusto-go/kusto/internal/frames/v2"
 	"github.com/Azure/azure-kusto-go/kusto/internal/response"
-<<<<<<< HEAD
 	"github.com/Azure/azure-kusto-go/kusto/internal/version"
 	truestedEndpoints "github.com/Azure/azure-kusto-go/kusto/trustedEndpoints"
-
-=======
->>>>>>> c6744528
 	"github.com/google/uuid"
 )
 
@@ -44,11 +40,8 @@
 	auth                           Authorization
 	endMgmt, endQuery, streamQuery *url.URL
 	client                         *http.Client
-<<<<<<< HEAD
 	endpointValidated              atomic.Bool
-=======
 	clientDetails                  *ClientDetails
->>>>>>> c6744528
 }
 
 // newConn returns a new conn object with an injected http.Client
@@ -214,7 +207,6 @@
 	return op, header, resp.Header, body, nil
 }
 
-<<<<<<< HEAD
 func (c *conn) validateEndpoint() error {
 	if !c.endpointValidated.Load() {
 		var err error
@@ -229,7 +221,8 @@
 	}
 
 	return nil
-=======
+}
+
 func (c *conn) getHeaders(properties requestProperties) http.Header {
 	header := http.Header{}
 	header.Add("Accept", "application/json")
@@ -257,7 +250,6 @@
 
 	header.Add("x-ms-client-version", c.clientDetails.ClientVersionForTracing())
 	return header
->>>>>>> c6744528
 }
 
 func (c *conn) Close() error {
