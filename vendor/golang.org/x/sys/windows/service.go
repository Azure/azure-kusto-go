// Copyright 2012 The Go Authors. All rights reserved.
// Use of this source code is governed by a BSD-style
// license that can be found in the LICENSE file.

// +build windows

package windows

const (
	SC_MANAGER_CONNECT            = 1
	SC_MANAGER_CREATE_SERVICE     = 2
	SC_MANAGER_ENUMERATE_SERVICE  = 4
	SC_MANAGER_LOCK               = 8
	SC_MANAGER_QUERY_LOCK_STATUS  = 16
	SC_MANAGER_MODIFY_BOOT_CONFIG = 32
	SC_MANAGER_ALL_ACCESS         = 0xf003f
)

//sys	OpenSCManager(machineName *uint16, databaseName *uint16, access uint32) (handle Handle, err error) [failretval==0] = advapi32.OpenSCManagerW

const (
	SERVICE_KERNEL_DRIVER       = 1
	SERVICE_FILE_SYSTEM_DRIVER  = 2
	SERVICE_ADAPTER             = 4
	SERVICE_RECOGNIZER_DRIVER   = 8
	SERVICE_WIN32_OWN_PROCESS   = 16
	SERVICE_WIN32_SHARE_PROCESS = 32
	SERVICE_WIN32               = SERVICE_WIN32_OWN_PROCESS | SERVICE_WIN32_SHARE_PROCESS
	SERVICE_INTERACTIVE_PROCESS = 256
	SERVICE_DRIVER              = SERVICE_KERNEL_DRIVER | SERVICE_FILE_SYSTEM_DRIVER | SERVICE_RECOGNIZER_DRIVER
	SERVICE_TYPE_ALL            = SERVICE_WIN32 | SERVICE_ADAPTER | SERVICE_DRIVER | SERVICE_INTERACTIVE_PROCESS

	SERVICE_BOOT_START   = 0
	SERVICE_SYSTEM_START = 1
	SERVICE_AUTO_START   = 2
	SERVICE_DEMAND_START = 3
	SERVICE_DISABLED     = 4

	SERVICE_ERROR_IGNORE   = 0
	SERVICE_ERROR_NORMAL   = 1
	SERVICE_ERROR_SEVERE   = 2
	SERVICE_ERROR_CRITICAL = 3

	SC_STATUS_PROCESS_INFO = 0

	SC_ACTION_NONE        = 0
	SC_ACTION_RESTART     = 1
	SC_ACTION_REBOOT      = 2
	SC_ACTION_RUN_COMMAND = 3

	SERVICE_STOPPED          = 1
	SERVICE_START_PENDING    = 2
	SERVICE_STOP_PENDING     = 3
	SERVICE_RUNNING          = 4
	SERVICE_CONTINUE_PENDING = 5
	SERVICE_PAUSE_PENDING    = 6
	SERVICE_PAUSED           = 7
	SERVICE_NO_CHANGE        = 0xffffffff

	SERVICE_ACCEPT_STOP                  = 1
	SERVICE_ACCEPT_PAUSE_CONTINUE        = 2
	SERVICE_ACCEPT_SHUTDOWN              = 4
	SERVICE_ACCEPT_PARAMCHANGE           = 8
	SERVICE_ACCEPT_NETBINDCHANGE         = 16
	SERVICE_ACCEPT_HARDWAREPROFILECHANGE = 32
	SERVICE_ACCEPT_POWEREVENT            = 64
	SERVICE_ACCEPT_SESSIONCHANGE         = 128
	SERVICE_ACCEPT_PRESHUTDOWN           = 256

	SERVICE_CONTROL_STOP                  = 1
	SERVICE_CONTROL_PAUSE                 = 2
	SERVICE_CONTROL_CONTINUE              = 3
	SERVICE_CONTROL_INTERROGATE           = 4
	SERVICE_CONTROL_SHUTDOWN              = 5
	SERVICE_CONTROL_PARAMCHANGE           = 6
	SERVICE_CONTROL_NETBINDADD            = 7
	SERVICE_CONTROL_NETBINDREMOVE         = 8
	SERVICE_CONTROL_NETBINDENABLE         = 9
	SERVICE_CONTROL_NETBINDDISABLE        = 10
	SERVICE_CONTROL_DEVICEEVENT           = 11
	SERVICE_CONTROL_HARDWAREPROFILECHANGE = 12
	SERVICE_CONTROL_POWEREVENT            = 13
	SERVICE_CONTROL_SESSIONCHANGE         = 14
	SERVICE_CONTROL_PRESHUTDOWN           = 15

	SERVICE_ACTIVE    = 1
	SERVICE_INACTIVE  = 2
	SERVICE_STATE_ALL = 3

	SERVICE_QUERY_CONFIG         = 1
	SERVICE_CHANGE_CONFIG        = 2
	SERVICE_QUERY_STATUS         = 4
	SERVICE_ENUMERATE_DEPENDENTS = 8
	SERVICE_START                = 16
	SERVICE_STOP                 = 32
	SERVICE_PAUSE_CONTINUE       = 64
	SERVICE_INTERROGATE          = 128
	SERVICE_USER_DEFINED_CONTROL = 256
	SERVICE_ALL_ACCESS           = STANDARD_RIGHTS_REQUIRED | SERVICE_QUERY_CONFIG | SERVICE_CHANGE_CONFIG | SERVICE_QUERY_STATUS | SERVICE_ENUMERATE_DEPENDENTS | SERVICE_START | SERVICE_STOP | SERVICE_PAUSE_CONTINUE | SERVICE_INTERROGATE | SERVICE_USER_DEFINED_CONTROL

	SERVICE_RUNS_IN_SYSTEM_PROCESS = 1

	SERVICE_CONFIG_DESCRIPTION              = 1
	SERVICE_CONFIG_FAILURE_ACTIONS          = 2
	SERVICE_CONFIG_DELAYED_AUTO_START_INFO  = 3
	SERVICE_CONFIG_FAILURE_ACTIONS_FLAG     = 4
	SERVICE_CONFIG_SERVICE_SID_INFO         = 5
	SERVICE_CONFIG_REQUIRED_PRIVILEGES_INFO = 6
	SERVICE_CONFIG_PRESHUTDOWN_INFO         = 7
	SERVICE_CONFIG_TRIGGER_INFO             = 8
	SERVICE_CONFIG_PREFERRED_NODE           = 9
	SERVICE_CONFIG_LAUNCH_PROTECTED         = 12

	SERVICE_SID_TYPE_NONE         = 0
	SERVICE_SID_TYPE_UNRESTRICTED = 1
	SERVICE_SID_TYPE_RESTRICTED   = 2 | SERVICE_SID_TYPE_UNRESTRICTED

	SC_ENUM_PROCESS_INFO = 0

	SERVICE_NOTIFY_STATUS_CHANGE    = 2
	SERVICE_NOTIFY_STOPPED          = 0x00000001
	SERVICE_NOTIFY_START_PENDING    = 0x00000002
	SERVICE_NOTIFY_STOP_PENDING     = 0x00000004
	SERVICE_NOTIFY_RUNNING          = 0x00000008
	SERVICE_NOTIFY_CONTINUE_PENDING = 0x00000010
	SERVICE_NOTIFY_PAUSE_PENDING    = 0x00000020
	SERVICE_NOTIFY_PAUSED           = 0x00000040
	SERVICE_NOTIFY_CREATED          = 0x00000080
	SERVICE_NOTIFY_DELETED          = 0x00000100
	SERVICE_NOTIFY_DELETE_PENDING   = 0x00000200
<<<<<<< HEAD
=======

	SC_EVENT_DATABASE_CHANGE = 0
	SC_EVENT_PROPERTY_CHANGE = 1
	SC_EVENT_STATUS_CHANGE   = 2
>>>>>>> 1c0cd6b7
)

type SERVICE_STATUS struct {
	ServiceType             uint32
	CurrentState            uint32
	ControlsAccepted        uint32
	Win32ExitCode           uint32
	ServiceSpecificExitCode uint32
	CheckPoint              uint32
	WaitHint                uint32
}

type SERVICE_TABLE_ENTRY struct {
	ServiceName *uint16
	ServiceProc uintptr
}

type QUERY_SERVICE_CONFIG struct {
	ServiceType      uint32
	StartType        uint32
	ErrorControl     uint32
	BinaryPathName   *uint16
	LoadOrderGroup   *uint16
	TagId            uint32
	Dependencies     *uint16
	ServiceStartName *uint16
	DisplayName      *uint16
}

type SERVICE_DESCRIPTION struct {
	Description *uint16
}

type SERVICE_DELAYED_AUTO_START_INFO struct {
	IsDelayedAutoStartUp uint32
}

type SERVICE_STATUS_PROCESS struct {
	ServiceType             uint32
	CurrentState            uint32
	ControlsAccepted        uint32
	Win32ExitCode           uint32
	ServiceSpecificExitCode uint32
	CheckPoint              uint32
	WaitHint                uint32
	ProcessId               uint32
	ServiceFlags            uint32
}

type ENUM_SERVICE_STATUS_PROCESS struct {
	ServiceName          *uint16
	DisplayName          *uint16
	ServiceStatusProcess SERVICE_STATUS_PROCESS
}

type SERVICE_NOTIFY struct {
	Version               uint32
	NotifyCallback        uintptr
	Context               uintptr
	NotificationStatus    uint32
	ServiceStatus         SERVICE_STATUS_PROCESS
	NotificationTriggered uint32
	ServiceNames          *uint16
}

type SERVICE_FAILURE_ACTIONS struct {
	ResetPeriod  uint32
	RebootMsg    *uint16
	Command      *uint16
	ActionsCount uint32
	Actions      *SC_ACTION
}

type SC_ACTION struct {
	Type  uint32
	Delay uint32
}

type QUERY_SERVICE_LOCK_STATUS struct {
	IsLocked     uint32
	LockOwner    *uint16
	LockDuration uint32
}

//sys	CloseServiceHandle(handle Handle) (err error) = advapi32.CloseServiceHandle
//sys	CreateService(mgr Handle, serviceName *uint16, displayName *uint16, access uint32, srvType uint32, startType uint32, errCtl uint32, pathName *uint16, loadOrderGroup *uint16, tagId *uint32, dependencies *uint16, serviceStartName *uint16, password *uint16) (handle Handle, err error) [failretval==0] = advapi32.CreateServiceW
//sys	OpenService(mgr Handle, serviceName *uint16, access uint32) (handle Handle, err error) [failretval==0] = advapi32.OpenServiceW
//sys	DeleteService(service Handle) (err error) = advapi32.DeleteService
//sys	StartService(service Handle, numArgs uint32, argVectors **uint16) (err error) = advapi32.StartServiceW
//sys	QueryServiceStatus(service Handle, status *SERVICE_STATUS) (err error) = advapi32.QueryServiceStatus
//sys	QueryServiceLockStatus(mgr Handle, lockStatus *QUERY_SERVICE_LOCK_STATUS, bufSize uint32, bytesNeeded *uint32) (err error) = advapi32.QueryServiceLockStatusW
//sys	ControlService(service Handle, control uint32, status *SERVICE_STATUS) (err error) = advapi32.ControlService
//sys	StartServiceCtrlDispatcher(serviceTable *SERVICE_TABLE_ENTRY) (err error) = advapi32.StartServiceCtrlDispatcherW
//sys	SetServiceStatus(service Handle, serviceStatus *SERVICE_STATUS) (err error) = advapi32.SetServiceStatus
//sys	ChangeServiceConfig(service Handle, serviceType uint32, startType uint32, errorControl uint32, binaryPathName *uint16, loadOrderGroup *uint16, tagId *uint32, dependencies *uint16, serviceStartName *uint16, password *uint16, displayName *uint16) (err error) = advapi32.ChangeServiceConfigW
//sys	QueryServiceConfig(service Handle, serviceConfig *QUERY_SERVICE_CONFIG, bufSize uint32, bytesNeeded *uint32) (err error) = advapi32.QueryServiceConfigW
//sys	ChangeServiceConfig2(service Handle, infoLevel uint32, info *byte) (err error) = advapi32.ChangeServiceConfig2W
//sys	QueryServiceConfig2(service Handle, infoLevel uint32, buff *byte, buffSize uint32, bytesNeeded *uint32) (err error) = advapi32.QueryServiceConfig2W
//sys	EnumServicesStatusEx(mgr Handle, infoLevel uint32, serviceType uint32, serviceState uint32, services *byte, bufSize uint32, bytesNeeded *uint32, servicesReturned *uint32, resumeHandle *uint32, groupName *uint16) (err error) = advapi32.EnumServicesStatusExW
//sys	QueryServiceStatusEx(service Handle, infoLevel uint32, buff *byte, buffSize uint32, bytesNeeded *uint32) (err error) = advapi32.QueryServiceStatusEx
<<<<<<< HEAD
//sys	NotifyServiceStatusChange(service Handle, notifyMask uint32, notifier *SERVICE_NOTIFY) (ret error) = advapi32.NotifyServiceStatusChangeW
=======
//sys	NotifyServiceStatusChange(service Handle, notifyMask uint32, notifier *SERVICE_NOTIFY) (ret error) = advapi32.NotifyServiceStatusChangeW
//sys	SubscribeServiceChangeNotifications(service Handle, eventType uint32, callback uintptr, callbackCtx uintptr, subscription *uintptr) (ret error) = sechost.SubscribeServiceChangeNotifications?
//sys	UnsubscribeServiceChangeNotifications(subscription uintptr) = sechost.UnsubscribeServiceChangeNotifications?
>>>>>>> 1c0cd6b7
<|MERGE_RESOLUTION|>--- conflicted
+++ resolved
@@ -128,13 +128,10 @@
 	SERVICE_NOTIFY_CREATED          = 0x00000080
 	SERVICE_NOTIFY_DELETED          = 0x00000100
 	SERVICE_NOTIFY_DELETE_PENDING   = 0x00000200
-<<<<<<< HEAD
-=======
 
 	SC_EVENT_DATABASE_CHANGE = 0
 	SC_EVENT_PROPERTY_CHANGE = 1
 	SC_EVENT_STATUS_CHANGE   = 2
->>>>>>> 1c0cd6b7
 )
 
 type SERVICE_STATUS struct {
@@ -235,10 +232,6 @@
 //sys	QueryServiceConfig2(service Handle, infoLevel uint32, buff *byte, buffSize uint32, bytesNeeded *uint32) (err error) = advapi32.QueryServiceConfig2W
 //sys	EnumServicesStatusEx(mgr Handle, infoLevel uint32, serviceType uint32, serviceState uint32, services *byte, bufSize uint32, bytesNeeded *uint32, servicesReturned *uint32, resumeHandle *uint32, groupName *uint16) (err error) = advapi32.EnumServicesStatusExW
 //sys	QueryServiceStatusEx(service Handle, infoLevel uint32, buff *byte, buffSize uint32, bytesNeeded *uint32) (err error) = advapi32.QueryServiceStatusEx
-<<<<<<< HEAD
-//sys	NotifyServiceStatusChange(service Handle, notifyMask uint32, notifier *SERVICE_NOTIFY) (ret error) = advapi32.NotifyServiceStatusChangeW
-=======
 //sys	NotifyServiceStatusChange(service Handle, notifyMask uint32, notifier *SERVICE_NOTIFY) (ret error) = advapi32.NotifyServiceStatusChangeW
 //sys	SubscribeServiceChangeNotifications(service Handle, eventType uint32, callback uintptr, callbackCtx uintptr, subscription *uintptr) (ret error) = sechost.SubscribeServiceChangeNotifications?
-//sys	UnsubscribeServiceChangeNotifications(subscription uintptr) = sechost.UnsubscribeServiceChangeNotifications?
->>>>>>> 1c0cd6b7
+//sys	UnsubscribeServiceChangeNotifications(subscription uintptr) = sechost.UnsubscribeServiceChangeNotifications?