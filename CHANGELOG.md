# Changelog

All notable changes to this project will be documented in this file.

The format is based on [Keep a Changelog](https://keepachangelog.com/en/1.0.0/),
and this project adheres to [Semantic Versioning](https://semver.org/spec/v2.0.0.html).

## Unreleased
<<<<<<< HEAD

### Added

- `ServerTimeout` Query Option

### Changed

- `MgmtOption` is deprecated. From now on both `Query` and `Mgmt` accept `QueryOption`, `MgmtOption` will remain as an
  alias until the next version.

### Fixed

- `AttachPolicyClientOptions` method fixed by @JorTurFer

### Removed

- `AllowWrite` has been a no-op for a while. It is now finally removed.
- Context will no longer change the server timeout. Use the ServerTimeout option instead.

### Security
=======
### Added
* Support for IgnoreFirstRecord ingestion option
## Fixed
* AttachPolicyClientOptions method by @JorTurFer
>>>>>>> 252b25dc

## [0.12.1] - 2023-05-01

### Fixed

* Fixed parsing of errors in queries

## [0.12.0] - 2023-05-01

### Added

* Added kql.Builder struct for safe building of KQL statements from variables without use of 'Unsafe' mode.
    * Simpler handling of query parameters using kql.Parameters struct.
    * All of the docs and examples have been updated to use it
    * [DEPRECATED] The old query builder
* Added Quickstart app
* TokenCredential support for authentication.

### Security

* No redirects are allowed by default.

### Fixed

* Replace non-ascii characters in headers to be in line with the service.
* DefaultCredential now uses the same HTTP client as the rest of the SDK.

## [0.11.3] - 2023-03-20

### Added

* Support for new trident url

## [0.11.2] - 2023-03-14

### Fixed

* Fixed Queue Uri not being correct for different clouds

## [0.11.1] - 2023-03-01

### Changed

* Bumped azblob to 1.0.0

### Fixed

* Fixed Storage Uri not being correct for different clouds

### Security

* Bump golang.org/x/net from 0.4.0 to 0.7.0

## [0.11.0] - 2023-02-14

### Changed

- [BREAKING] Add validation for trusted endpoints by @ohadbitt
- Send http headers under the new unified format

### Fixed

- Internal Refactoring

## [0.10.2] - 2022-12-26

### Fixed

- Issue with managed identity parameters

## [0.10.1] - 2022-12-14

### Fixed

- Issue with queued ingestion to other clouds

## [0.10.0] - 2022-12-11

### Changed

- [BREAKING] The minimal go version is now 1.19
- [BREAKING] Moving to a connection-string based approach to creating and authenticating clients.

### Added

- Implicit cloud detection.
- All of our operations now share the same HTTP client inside the kusto client object.

### Fixed

- Various goroutine leaks.
- Fetching ingestion resources is now done more consistently.
- Removed the header caching mechanism from streaming ingestion.

## [0.9.2] - 2022-12-01

### Fixed

- Default values for parameters not parsing correctly
- Goroutine leak when streaming ingestion fails
- Leaks in tests
-

## [0.9.1] - 2022-11-20

### Changed

- Setting a mapping now implies the ingestion format

### Fixed

- Possible context race
- Json parsing errors now display the failed json string

## [0.9.0] - 2022-11-09

### Changed

- Deprecate AllowWrite - now it is the default like in other SDKs.
- Remove mutex from query client. Now queries can run in parallel, achieving much better performance.

### Fixed

- Column.Type assignment. Was using string, now using types. by @jesseward
- Lint and test fixes

## [0.8.1] - 2022-09-21

### Added

- `Application` and `User` as `ClientRequestProperties` to set the `x-ms-app` and `x-ms-user` headers, and the matching
  fields in `.show queries`.

## [0.8.0] - 2022-09-05

### Added

- All missing client request properties, and the ability to use custom ones using `CustomQueryOption`
- The option to not parse the response when querying, but to receive the json directly - `QueryToJson`

### Changed

- Various lint fixes and code improvements

## [0.7.0] - 2022-05-08

### Added

- Make clients closeable
- Support port in http host
- Retry mechanism for throttled requests
- Custom http options for all clients

## [0.6.0] - 2022-04-12

### Deprecated

* `Ingestion.Stream` has been deprecated in favor of dedicated streaming clients - `ingest.Streaming`
  and `ingest.Managed`.
* `RowIterator.Next` and `RowIterator.Do` are now deprecated and replaced by `RowIterator.NextRowOrError`
  and `RowIterator.DoOnRowOrError`.

### Fixed

* RowIterator.Next and RowIterator.Do will return the first error they encounter, including in-line errors or partials
  successes and finish.<|MERGE_RESOLUTION|>--- conflicted
+++ resolved
@@ -6,11 +6,11 @@
 and this project adheres to [Semantic Versioning](https://semver.org/spec/v2.0.0.html).
 
 ## Unreleased
-<<<<<<< HEAD
 
 ### Added
 
 - `ServerTimeout` Query Option
+ Support for IgnoreFirstRecord ingestion option
 
 ### Changed
 
@@ -27,12 +27,6 @@
 - Context will no longer change the server timeout. Use the ServerTimeout option instead.
 
 ### Security
-=======
-### Added
-* Support for IgnoreFirstRecord ingestion option
-## Fixed
-* AttachPolicyClientOptions method by @JorTurFer
->>>>>>> 252b25dc
 
 ## [0.12.1] - 2023-05-01
 
