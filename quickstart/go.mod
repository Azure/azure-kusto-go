--- conflicted
+++ resolved
@@ -2,10 +2,9 @@
 
 go 1.20
 
-<<<<<<< HEAD
-require github.com/Azure/azure-kusto-go/azkustodata v0.11.3
+require github.com/Azure/azure-kusto-go/azkustodata v0.13.0
 
-require github.com/Azure/azure-kusto-go/azkustoingest v0.11.3
+require github.com/Azure/azure-kusto-go/azkustoingest v0.13.0
 
 require (
 	github.com/Azure/azure-pipeline-go v0.1.8 // indirect
@@ -33,37 +32,4 @@
 
 replace github.com/Azure/azure-kusto-go/azkustodata => ../azkustodata
 
-replace github.com/Azure/azure-kusto-go/azkustoingest => ../azkustoingest
-=======
-require github.com/Azure/azure-kusto-go v0.13.0
-
-require (
-    github.com/Azure/azure-pipeline-go v0.1.8 // indirect
-    github.com/Azure/azure-sdk-for-go v67.1.0+incompatible // indirect
-    github.com/Azure/azure-sdk-for-go/sdk/azcore v1.3.0 // indirect
-    github.com/Azure/azure-sdk-for-go/sdk/azidentity v1.2.0 // indirect
-    github.com/Azure/azure-sdk-for-go/sdk/internal v1.1.1 // indirect
-    github.com/Azure/azure-sdk-for-go/sdk/storage/azblob v1.0.0 // indirect
-    github.com/Azure/azure-storage-queue-go v0.0.0-20191125232315-636801874cdd // indirect
-    github.com/Azure/go-autorest v14.2.0+incompatible // indirect
-    github.com/Azure/go-autorest/autorest v0.11.28 // indirect
-    github.com/Azure/go-autorest/autorest/adal v0.9.22 // indirect
-    github.com/Azure/go-autorest/autorest/date v0.3.0 // indirect
-    github.com/Azure/go-autorest/logger v0.2.1 // indirect
-    github.com/Azure/go-autorest/tracing v0.6.0 // indirect
-    github.com/AzureAD/microsoft-authentication-library-for-go v0.7.0 // indirect
-    github.com/cenkalti/backoff/v4 v4.2.0 // indirect
-    github.com/gofrs/uuid v4.2.0+incompatible // indirect
-    github.com/golang-jwt/jwt/v4 v4.4.3 // indirect
-    github.com/google/uuid v1.3.0 // indirect
-    github.com/kylelemons/godebug v1.1.0 // indirect
-    github.com/pkg/browser v0.0.0-20210911075715-681adbf594b8 // indirect
-    github.com/samber/lo v1.37.0 // indirect
-    github.com/shopspring/decimal v1.3.1 // indirect
-    golang.org/x/crypto v0.4.0 // indirect
-    golang.org/x/exp v0.0.0-20220303212507-bbda1eaf7a17 // indirect
-    golang.org/x/net v0.7.0 // indirect
-    golang.org/x/sys v0.5.0 // indirect
-    golang.org/x/text v0.7.0 // indirect
-)
->>>>>>> 0ff29730
+replace github.com/Azure/azure-kusto-go/azkustoingest => ../azkustoingest