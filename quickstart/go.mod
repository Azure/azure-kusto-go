module github.com/Azure/azure-kusto-go/quickstart

go 1.19

require github.com/Azure/azure-kusto-go/azkustodata v0.0.0-20230719090435-cf35a15d5673

require github.com/Azure/azure-kusto-go/azkustoingest v0.0.0-20230605084522-81916992dde3

require (
	github.com/Azure/azure-pipeline-go v0.2.3 // indirect
	github.com/Azure/azure-sdk-for-go v68.0.0+incompatible // indirect
	github.com/Azure/azure-sdk-for-go/sdk/azcore v1.9.0 // indirect
	github.com/Azure/azure-sdk-for-go/sdk/azidentity v1.4.0 // indirect
	github.com/Azure/azure-sdk-for-go/sdk/internal v1.5.0 // indirect
	github.com/Azure/azure-sdk-for-go/sdk/storage/azblob v1.2.0 // indirect
	github.com/Azure/azure-storage-queue-go v0.0.0-20230927153703-648530c9aaf2 // indirect
	github.com/Azure/go-autorest v14.2.0+incompatible // indirect
	github.com/Azure/go-autorest/autorest v0.11.29 // indirect
	github.com/Azure/go-autorest/autorest/adal v0.9.23 // indirect
	github.com/Azure/go-autorest/autorest/date v0.3.0 // indirect
	github.com/Azure/go-autorest/logger v0.2.1 // indirect
	github.com/Azure/go-autorest/tracing v0.6.0 // indirect
	github.com/AzureAD/microsoft-authentication-library-for-go v1.2.0 // indirect
	github.com/cenkalti/backoff/v4 v4.2.1 // indirect
	github.com/gofrs/uuid v4.4.0+incompatible // indirect
	github.com/golang-jwt/jwt/v4 v4.5.0 // indirect
	github.com/golang-jwt/jwt/v5 v5.1.0 // indirect
	github.com/google/uuid v1.4.0 // indirect
	github.com/kylelemons/godebug v1.1.0 // indirect
	github.com/mattn/go-ieproxy v0.0.11 // indirect
	github.com/pkg/browser v0.0.0-20210911075715-681adbf594b8 // indirect
	github.com/samber/lo v1.38.1 // indirect
	github.com/shopspring/decimal v1.3.1 // indirect
<<<<<<< HEAD
	golang.org/x/crypto v0.15.0 // indirect
	golang.org/x/exp v0.0.0-20231110203233-9a3e6036ecaa // indirect
	golang.org/x/net v0.18.0 // indirect
	golang.org/x/sys v0.14.0 // indirect
	golang.org/x/text v0.14.0 // indirect
)

=======
	golang.org/x/crypto v0.16.0 // indirect
	golang.org/x/exp v0.0.0-20231127185646-65229373498e // indirect
	golang.org/x/net v0.19.0 // indirect
	golang.org/x/sys v0.15.0 // indirect
	golang.org/x/text v0.14.0 // indirect
)

// TODO - remove when releasing the version
>>>>>>> a492bbce
replace (
	github.com/Azure/azure-kusto-go/azkustodata => ../azkustodata
	github.com/Azure/azure-kusto-go/azkustoingest => ../azkustoingest
)<|MERGE_RESOLUTION|>--- conflicted
+++ resolved
@@ -31,15 +31,6 @@
 	github.com/pkg/browser v0.0.0-20210911075715-681adbf594b8 // indirect
 	github.com/samber/lo v1.38.1 // indirect
 	github.com/shopspring/decimal v1.3.1 // indirect
-<<<<<<< HEAD
-	golang.org/x/crypto v0.15.0 // indirect
-	golang.org/x/exp v0.0.0-20231110203233-9a3e6036ecaa // indirect
-	golang.org/x/net v0.18.0 // indirect
-	golang.org/x/sys v0.14.0 // indirect
-	golang.org/x/text v0.14.0 // indirect
-)
-
-=======
 	golang.org/x/crypto v0.16.0 // indirect
 	golang.org/x/exp v0.0.0-20231127185646-65229373498e // indirect
 	golang.org/x/net v0.19.0 // indirect
@@ -48,7 +39,6 @@
 )
 
 // TODO - remove when releasing the version
->>>>>>> a492bbce
 replace (
 	github.com/Azure/azure-kusto-go/azkustodata => ../azkustodata
 	github.com/Azure/azure-kusto-go/azkustoingest => ../azkustoingest
