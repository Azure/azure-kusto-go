--- conflicted
+++ resolved
@@ -4,7 +4,6 @@
 
 The format is based on [Keep a Changelog](https://keepachangelog.com/en/1.0.0/),
 and this project adheres to [Semantic Versioning](https://semver.org/spec/v2.0.0.html).
-<<<<<<< HEAD
 ## [1.0.0]
 
 ### Added
@@ -29,15 +28,11 @@
 - Removed the old deprecated Stream() method on queued ingest client, instead use azkustoingest.NewStreaming() or azkustoingest.NewManaged() for proper streaming ingest client.
 - Removed `QueryIngestion()` option for Query client. If you want to perform commands against the dm, create a query client with the "ingest-" endpoint.
 
-=======
->>>>>>> b27ad232
+
 ## [0.15.1] - 2024-03-04
 
 ### Changed
 
-<<<<<<< HEAD
-- Changed binary files data format compression to false
-=======
 - Binary data formats are no longer compressed, as it is inefficient.
 
 ### Fixed
@@ -45,7 +40,6 @@
 - Type aliases for int32 now work correctly when converting.
 
 
->>>>>>> b27ad232
 
 ## [0.15.0] - 2023-12-04
 
