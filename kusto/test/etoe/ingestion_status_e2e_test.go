--- conflicted
+++ resolved
@@ -1,502 +1,263 @@
-<<<<<<< HEAD
-package etoe
-
-import (
-	"context"
-	"fmt"
-	"io"
-	"os"
-	"strings"
-	"testing"
-	"time"
-
-	"github.com/Azure/azure-kusto-go/kusto"
-	"github.com/Azure/azure-kusto-go/kusto/ingest"
-	"github.com/Azure/azure-kusto-go/kusto/unsafe"
-	"github.com/stretchr/testify/assert"
-	"github.com/stretchr/testify/require"
-)
-
-const (
-	scheme  string = "(rownumber:int, rowguid:string, xdouble:real, xfloat:real, xbool:bool, xint16:int, xint32:int, xint64:long, xuint8:long, xuint16:long, xuint32:long, xuint64:long, xdate:datetime, xsmalltext:string, xtext:string, xnumberAsText:string, xtime:timespan, xtextWithNulls:string, xdynamicWithNulls:dynamic)"
-	csvFile string = "testdata/dataset.csv"
-)
-
-func TestIngestionStatus(t *testing.T) {
-	if skipETOE {
-		fmt.Println("end to end tests disabled: missing config.json file in etoe directory and test environment not set")
-		return
-	}
-
-	tableName := fmt.Sprintf("goe2e_status_reporting_test_%d", time.Now().Unix())
-
-	ctx, cancel := context.WithTimeout(context.Background(), 1*time.Minute)
-	defer cancel()
-
-	client, err := kusto.New(testConfig.Endpoint, testConfig.Authorizer)
-	require.NoError(t, err)
-
-	ingestor, err := ingest.New(client, testConfig.Database, tableName)
-	require.NoError(t, err)
-
-	err = createIngestionTableWithDBAndScheme(t, client, testConfig.Database, tableName, false, scheme)
-	require.NoError(t, err)
-
-	// Change the ingestion batching time
-	batchingStmt := kusto.NewStmt(".alter table ", kusto.UnsafeStmt(unsafe.Stmt{Add: true})).UnsafeAdd(tableName).Add(
-		" policy ingestionbatching @'{ \"MaximumBatchingTimeSpan\": \"00:00:05\", \"MaximumNumberOfItems\": 500, \"MaximumRawDataSizeMB\": 1024 }' ")
-	_, err = client.Mgmt(ctx, testConfig.Database, batchingStmt)
-	require.NoError(t, err, "failed to reduce the default batching time")
-
-	t.Run("FromFileWithStatusReportingQueued", func(t *testing.T) {
-		t.Parallel()
-		ctx, cancel := context.WithTimeout(context.Background(), 1*time.Minute)
-		defer cancel()
-
-		count := 5
-		var ch [5]chan error
-		var errors [5]error
-
-		for i := 0; i < count; i++ {
-			res, err := ingestor.FromFile(ctx, csvFile, ingest.ReportResultToTable())
-			require.NoError(t, err)
-
-			ch[i] = res.Wait(ctx)
-		}
-
-		for i := 0; i < count; i++ {
-			errors[i] = <-ch[i]
-		}
-
-		for i, err := range errors {
-			assert.NoError(t, err, "Exepcted status Succeeded however result on channel %d is:\n%s", i+1, err)
-		}
-	})
-
-	t.Run("FromReaderWithStatusReportingQueued", func(t *testing.T) {
-		t.Parallel()
-		ctx, cancel := context.WithTimeout(context.Background(), 1*time.Minute)
-		defer cancel()
-
-		count := 5
-		var ch [5]chan error
-		var errors [5]error
-
-		for i := 0; i < count; i++ {
-			f, err := os.Open(csvFile)
-			require.NoError(t, err)
-
-			reader, writer := io.Pipe()
-			go func() {
-				defer func(writer *io.PipeWriter) {
-					err := writer.Close()
-					require.NoError(t, err)
-				}(writer)
-				_, err := io.Copy(writer, f)
-				require.NoError(t, err)
-			}()
-
-			res, err := ingestor.FromReader(ctx, reader, ingest.ReportResultToTable(), ingest.FileFormat(ingest.CSV))
-			ch[i] = res.Wait(ctx)
-		}
-
-		for i := 0; i < count; i++ {
-			errors[i] = <-ch[i]
-		}
-
-		for i, err := range errors {
-			assert.NoError(t, err, "Exepcted status Succeeded however result on channel %d is:\n%s", i+1, err)
-		}
-	})
-
-	t.Run("FromFileWithoutStatusReporting", func(t *testing.T) {
-		t.Parallel()
-		ctx, cancel := context.WithTimeout(context.Background(), 1*time.Minute)
-		defer cancel()
-
-		res, err := ingestor.FromFile(ctx, csvFile)
-		require.NoError(t, err)
-
-		err = <-res.Wait(ctx)
-		assert.NoError(t, err, "Exepcted status Queued however result is:\n%s", err)
-	})
-
-	t.Run("FromReaderWithoutStatusReporting", func(t *testing.T) {
-		t.Parallel()
-		ctx, cancel := context.WithTimeout(context.Background(), 1*time.Minute)
-		defer cancel()
-
-		f, err := os.Open(csvFile)
-		require.NoError(t, err)
-
-		reader, writer := io.Pipe()
-		go func() {
-			defer func(writer *io.PipeWriter) {
-				err := writer.Close()
-				require.NoError(t, err)
-			}(writer)
-			_, err := io.Copy(writer, f)
-			require.NoError(t, err)
-		}()
-
-		res, err := ingestor.FromReader(ctx, reader, ingest.FileFormat(ingest.CSV))
-		require.NoError(t, err)
-
-		err = <-res.Wait(ctx)
-		assert.NoError(t, err, "Exepcted status Queued however result is:\n%s", err)
-	})
-
-	t.Run("FromFileWithClientFailure", func(t *testing.T) {
-		t.Parallel()
-		ctx, cancel := context.WithTimeout(context.Background(), 1*time.Minute)
-		defer cancel()
-
-		// Once without status reporting
-		_, err = ingestor.FromFile(ctx, "thisfiledoesnotexist.csv")
-		assert.Error(t, err, "Test without status reporting:\nExepcted status ClientError however result is:\n%s", err)
-
-		// Once with table status reporting
-		_, err = ingestor.FromFile(ctx, "thisfiledoesnotexist.csv", ingest.ReportResultToTable())
-		assert.Error(t, err, "Test with status reporting:\nExepcted status ClientError however result is:\n%s", err)
-
-	})
-
-	t.Run("FromReaderWithClientFailure", func(t *testing.T) {
-		t.Parallel()
-		ctx, cancel := context.WithTimeout(context.Background(), 1*time.Minute)
-		defer cancel()
-
-		// Create a faulty json
-		reader, writer := io.Pipe()
-		go func() {
-			defer func(writer *io.PipeWriter) {
-				err := writer.Close()
-				require.NoError(t, err)
-			}(writer)
-			_, err := io.Copy(writer, strings.NewReader("{"))
-			require.NoError(t, err)
-		}()
-
-		// Once without status reporting
-		_, err := ingestor.FromReader(ctx, reader)
-		assert.NoError(t, err)
-
-		// Once with table status reporting
-		res, err := ingestor.FromReader(ctx, reader, ingest.ReportResultToTable())
-		assert.NoError(t, err)
-		err = <-res.Wait(ctx)
-		assert.Error(t, err)
-		status, err := ingest.GetIngestionStatus(err)
-		assert.NoError(t, err)
-		assert.Equal(t, ingest.Failed, status)
-	})
-
-	t.Run("FromFileWithStatusReporting", func(t *testing.T) {
-		t.Parallel()
-		ctx, cancel := context.WithTimeout(context.Background(), 1*time.Minute)
-		defer cancel()
-
-		client, err := kusto.New(testConfig.Endpoint, testConfig.Authorizer)
-		require.NoError(t, err)
-
-		ingestor, err := ingest.New(client, testConfig.Database, tableName)
-		require.NoError(t, err)
-
-		res, err := ingestor.FromFile(ctx, csvFile, ingest.ReportResultToTable(), ingest.FlushImmediately())
-		require.NoError(t, err)
-
-		err = <-res.Wait(ctx)
-		assert.NoError(t, err, "Exepcted status Succeeded however result is:\n%s", err)
-	})
-
-	t.Run("FromReaderWithStatusReporting", func(t *testing.T) {
-		t.Parallel()
-		ctx, cancel := context.WithTimeout(context.Background(), 1*time.Minute)
-		defer cancel()
-
-		f, err := os.Open(csvFile)
-		require.NoError(t, err)
-
-		reader, writer := io.Pipe()
-		go func() {
-			defer func(writer *io.PipeWriter) {
-				err := writer.Close()
-				require.NoError(t, err)
-			}(writer)
-			_, err := io.Copy(writer, f)
-			require.NoError(t, err)
-		}()
-
-		res, err := ingestor.FromReader(ctx, reader, ingest.ReportResultToTable(), ingest.FlushImmediately(), ingest.FileFormat(ingest.CSV))
-		require.NoError(t, err)
-
-		err = <-res.Wait(ctx)
-		assert.NoError(t, err, "Exepcted status Succeeded however result is:\n%s", err)
-	})
-
-}
-=======
-package etoe
-
-import (
-	"context"
-	"fmt"
-	"github.com/Azure/azure-kusto-go/kusto/kql"
-	"io"
-	"os"
-	"strings"
-	"testing"
-	"time"
-
-	"github.com/Azure/azure-kusto-go/kusto"
-	"github.com/Azure/azure-kusto-go/kusto/ingest"
-	"github.com/stretchr/testify/assert"
-	"github.com/stretchr/testify/require"
-)
-
-const (
-	scheme  string = "(rownumber:int, rowguid:string, xdouble:real, xfloat:real, xbool:bool, xint16:int, xint32:int, xint64:long, xuint8:long, xuint16:long, xuint32:long, xuint64:long, xdate:datetime, xsmalltext:string, xtext:string, xnumberAsText:string, xtime:timespan, xtextWithNulls:string, xdynamicWithNulls:dynamic)"
-	csvFile string = "testdata/dataset.csv"
-)
-
-func TestIngestionStatus(t *testing.T) {
-	if skipETOE {
-		fmt.Println("end to end tests disabled: missing config.json file in etoe directory and test environment not set")
-		return
-	}
-
-	tableName := fmt.Sprintf("goe2e_status_reporting_test_%d", time.Now().Unix())
-
-	ctx, cancel := context.WithTimeout(context.Background(), 1*time.Minute)
-	defer cancel()
-
-	client, err := kusto.New(testConfig.kcsb)
-	require.NoError(t, err)
-
-	ingestor, err := ingest.New(client, testConfig.Database, tableName)
-	require.NoError(t, err)
-
-	t.Cleanup(func() {
-		t.Log("Closing client")
-		require.NoError(t, client.Close())
-		t.Log("Closed client")
-		t.Log("Closing ingestor")
-		require.NoError(t, ingestor.Close())
-		t.Log("Closed ingestor")
-	})
-
-	err = createIngestionTableWithDBAndScheme(t, client, testConfig.Database, tableName, false, scheme)
-	require.NoError(t, err)
-
-	// Change the ingestion batching time
-	batchingStmt := kql.New(".alter table ").AddTable(tableName).AddLiteral(
-		" policy ingestionbatching @'{ \"MaximumBatchingTimeSpan\": \"00:00:05\", \"MaximumNumberOfItems\": 500, \"MaximumRawDataSizeMB\": 1024 }' ")
-	_, err = client.Mgmt(ctx, testConfig.Database, batchingStmt)
-	require.NoError(t, err, "failed to reduce the default batching time")
-
-	// Refresh policy cache on DM
-	batchingStmt2 := kql.New(".refresh database '").AddKeyword(testConfig.Database).AddLiteral(
-		"' table '").AddTable(tableName).AddLiteral("' cache ingestionbatchingpolicy")
-	_, err = client.Mgmt(ctx, "NetDefaultDB", batchingStmt2, kusto.IngestionEndpoint())
-
-	require.NoError(t, err, "failed to refresh policy cache on DM")
-
-	t.Run("FromFileWithStatusReportingQueued", func(t *testing.T) {
-		t.Parallel()
-		ctx, cancel := context.WithTimeout(context.Background(), 1*time.Minute)
-		defer cancel()
-
-		count := 5
-		var ch [5]chan error
-		var errors [5]error
-
-		for i := 0; i < count; i++ {
-			res, err := ingestor.FromFile(ctx, csvFile, ingest.ReportResultToTable())
-			require.NoError(t, err)
-
-			ch[i] = res.Wait(ctx)
-		}
-
-		for i := 0; i < count; i++ {
-			errors[i] = <-ch[i]
-		}
-
-		for i, err := range errors {
-			assert.NoError(t, err, "Exepcted status Succeeded however result on channel %d is:\n%s", i+1, err)
-		}
-	})
-
-	t.Run("FromReaderWithStatusReportingQueued", func(t *testing.T) {
-		t.Parallel()
-		ctx, cancel := context.WithTimeout(context.Background(), 1*time.Minute)
-		defer cancel()
-
-		count := 5
-		var ch [5]chan error
-		var errors [5]error
-
-		for i := 0; i < count; i++ {
-			f, err := os.Open(csvFile)
-			require.NoError(t, err)
-
-			reader, writer := io.Pipe()
-			go func() {
-				defer func(writer *io.PipeWriter) {
-					err := writer.Close()
-					require.NoError(t, err)
-				}(writer)
-				_, err := io.Copy(writer, f)
-				require.NoError(t, err)
-			}()
-
-			res, err := ingestor.FromReader(ctx, reader, ingest.ReportResultToTable(), ingest.FileFormat(ingest.CSV))
-			require.NoError(t, err)
-			ch[i] = res.Wait(ctx)
-		}
-
-		for i := 0; i < count; i++ {
-			errors[i] = <-ch[i]
-		}
-
-		for i, err := range errors {
-			assert.NoError(t, err, "Exepcted status Succeeded however result on channel %d is:\n%s", i+1, err)
-		}
-	})
-
-	t.Run("FromFileWithoutStatusReporting", func(t *testing.T) {
-		t.Parallel()
-		ctx, cancel := context.WithTimeout(context.Background(), 1*time.Minute)
-		defer cancel()
-
-		res, err := ingestor.FromFile(ctx, csvFile)
-		require.NoError(t, err)
-
-		err = <-res.Wait(ctx)
-		assert.NoError(t, err, "Exepcted status Queued however result is:\n%s", err)
-	})
-
-	t.Run("FromReaderWithoutStatusReporting", func(t *testing.T) {
-		t.Parallel()
-		ctx, cancel := context.WithTimeout(context.Background(), 1*time.Minute)
-		defer cancel()
-
-		f, err := os.Open(csvFile)
-		require.NoError(t, err)
-
-		reader, writer := io.Pipe()
-		go func() {
-			defer func(writer *io.PipeWriter) {
-				err := writer.Close()
-				require.NoError(t, err)
-			}(writer)
-			_, err := io.Copy(writer, f)
-			require.NoError(t, err)
-		}()
-
-		res, err := ingestor.FromReader(ctx, reader, ingest.FileFormat(ingest.CSV))
-		require.NoError(t, err)
-
-		err = <-res.Wait(ctx)
-		assert.NoError(t, err, "Exepcted status Queued however result is:\n%s", err)
-	})
-
-	t.Run("FromFileWithClientFailure", func(t *testing.T) {
-		t.Parallel()
-		ctx, cancel := context.WithTimeout(context.Background(), 1*time.Minute)
-		defer cancel()
-
-		// Once without status reporting
-		_, err = ingestor.FromFile(ctx, "thisfiledoesnotexist.csv")
-		assert.Error(t, err, "Test without status reporting:\nExepcted status ClientError however result is:\n%s", err)
-
-		// Once with table status reporting
-		_, err = ingestor.FromFile(ctx, "thisfiledoesnotexist.csv", ingest.ReportResultToTable())
-		assert.Error(t, err, "Test with status reporting:\nExepcted status ClientError however result is:\n%s", err)
-
-	})
-
-	t.Run("FromReaderWithClientFailure", func(t *testing.T) {
-		t.Parallel()
-		ctx, cancel := context.WithTimeout(context.Background(), 1*time.Minute)
-		defer cancel()
-
-		// Create a faulty json
-		reader, writer := io.Pipe()
-		go func() {
-			defer func(writer *io.PipeWriter) {
-				err := writer.Close()
-				require.NoError(t, err)
-			}(writer)
-			_, err := io.Copy(writer, strings.NewReader("{"))
-			require.NoError(t, err)
-		}()
-
-		// Once without status reporting
-		_, err := ingestor.FromReader(ctx, reader)
-		assert.NoError(t, err)
-
-		// Once with table status reporting
-		res, err := ingestor.FromReader(ctx, reader, ingest.ReportResultToTable())
-		assert.NoError(t, err)
-		err = <-res.Wait(ctx)
-		assert.Error(t, err)
-		status, err := ingest.GetIngestionStatus(err)
-		assert.NoError(t, err)
-		assert.Equal(t, ingest.Failed, status)
-	})
-
-	t.Run("FromFileWithStatusReporting", func(t *testing.T) {
-		t.Parallel()
-		ctx, cancel := context.WithTimeout(context.Background(), 1*time.Minute)
-		defer cancel()
-
-		client, err := kusto.New(testConfig.kcsb)
-		require.NoError(t, err)
-
-		ingestor, err := ingest.New(client, testConfig.Database, tableName)
-		require.NoError(t, err)
-
-		t.Cleanup(func() {
-			t.Log("Closing client")
-			require.NoError(t, client.Close())
-			t.Log("Closed client")
-			t.Log("Closing ingestor")
-			require.NoError(t, ingestor.Close())
-			t.Log("Closed ingestor")
-		})
-
-		res, err := ingestor.FromFile(ctx, csvFile, ingest.ReportResultToTable(), ingest.FlushImmediately())
-		require.NoError(t, err)
-
-		err = <-res.Wait(ctx)
-		assert.NoError(t, err, "Exepcted status Succeeded however result is:\n%s", err)
-	})
-
-	t.Run("FromReaderWithStatusReporting", func(t *testing.T) {
-		t.Parallel()
-		ctx, cancel := context.WithTimeout(context.Background(), 1*time.Minute)
-		defer cancel()
-
-		f, err := os.Open(csvFile)
-		defer f.Close()
-		require.NoError(t, err)
-
-		reader, writer := io.Pipe()
-		go func() {
-			defer func(writer *io.PipeWriter) {
-				err := writer.Close()
-				require.NoError(t, err)
-			}(writer)
-			_, err := io.Copy(writer, f)
-			require.NoError(t, err)
-		}()
-
-		res, err := ingestor.FromReader(ctx, reader, ingest.ReportResultToTable(), ingest.FlushImmediately(), ingest.FileFormat(ingest.CSV))
-		require.NoError(t, err)
-
-		err = <-res.Wait(ctx)
-		assert.NoError(t, err, "Exepcted status Succeeded however result is:\n%s", err)
-	})
-
-}
->>>>>>> 1161e23d
+package etoe
+
+import (
+	"context"
+	"fmt"
+	"github.com/Azure/azure-kusto-go/kusto/kql"
+	"io"
+	"os"
+	"strings"
+	"testing"
+	"time"
+
+	"github.com/Azure/azure-kusto-go/kusto"
+	"github.com/Azure/azure-kusto-go/kusto/ingest"
+	"github.com/stretchr/testify/assert"
+	"github.com/stretchr/testify/require"
+)
+
+const (
+	scheme  string = "(rownumber:int, rowguid:string, xdouble:real, xfloat:real, xbool:bool, xint16:int, xint32:int, xint64:long, xuint8:long, xuint16:long, xuint32:long, xuint64:long, xdate:datetime, xsmalltext:string, xtext:string, xnumberAsText:string, xtime:timespan, xtextWithNulls:string, xdynamicWithNulls:dynamic)"
+	csvFile string = "testdata/dataset.csv"
+)
+
+func TestIngestionStatus(t *testing.T) {
+	if skipETOE {
+		fmt.Println("end to end tests disabled: missing config.json file in etoe directory and test environment not set")
+		return
+	}
+
+	tableName := fmt.Sprintf("goe2e_status_reporting_test_%d", time.Now().Unix())
+
+	ctx, cancel := context.WithTimeout(context.Background(), 1*time.Minute)
+	defer cancel()
+
+	client, err := kusto.New(testConfig.kcsb)
+	require.NoError(t, err)
+
+	ingestor, err := ingest.New(client, testConfig.Database, tableName)
+	require.NoError(t, err)
+
+	t.Cleanup(func() {
+		t.Log("Closing client")
+		require.NoError(t, client.Close())
+		t.Log("Closed client")
+		t.Log("Closing ingestor")
+		require.NoError(t, ingestor.Close())
+		t.Log("Closed ingestor")
+	})
+
+	err = createIngestionTableWithDBAndScheme(t, client, testConfig.Database, tableName, false, scheme)
+	require.NoError(t, err)
+
+	// Change the ingestion batching time
+	batchingStmt := kql.New(".alter table ").AddTable(tableName).AddLiteral(
+		" policy ingestionbatching @'{ \"MaximumBatchingTimeSpan\": \"00:00:05\", \"MaximumNumberOfItems\": 500, \"MaximumRawDataSizeMB\": 1024 }' ")
+	_, err = client.Mgmt(ctx, testConfig.Database, batchingStmt)
+	require.NoError(t, err, "failed to reduce the default batching time")
+
+	// Refresh policy cache on DM
+	batchingStmt2 := kql.New(".refresh database '").AddKeyword(testConfig.Database).AddLiteral(
+		"' table '").AddTable(tableName).AddLiteral("' cache ingestionbatchingpolicy")
+	_, err = client.Mgmt(ctx, "NetDefaultDB", batchingStmt2, kusto.IngestionEndpoint())
+
+	require.NoError(t, err, "failed to refresh policy cache on DM")
+
+	t.Run("FromFileWithStatusReportingQueued", func(t *testing.T) {
+		t.Parallel()
+		ctx, cancel := context.WithTimeout(context.Background(), 1*time.Minute)
+		defer cancel()
+
+		count := 5
+		var ch [5]chan error
+		var errors [5]error
+
+		for i := 0; i < count; i++ {
+			res, err := ingestor.FromFile(ctx, csvFile, ingest.ReportResultToTable())
+			require.NoError(t, err)
+
+			ch[i] = res.Wait(ctx)
+		}
+
+		for i := 0; i < count; i++ {
+			errors[i] = <-ch[i]
+		}
+
+		for i, err := range errors {
+			assert.NoError(t, err, "Exepcted status Succeeded however result on channel %d is:\n%s", i+1, err)
+		}
+	})
+
+	t.Run("FromReaderWithStatusReportingQueued", func(t *testing.T) {
+		t.Parallel()
+		ctx, cancel := context.WithTimeout(context.Background(), 1*time.Minute)
+		defer cancel()
+
+		count := 5
+		var ch [5]chan error
+		var errors [5]error
+
+		for i := 0; i < count; i++ {
+			f, err := os.Open(csvFile)
+			require.NoError(t, err)
+
+			reader, writer := io.Pipe()
+			go func() {
+				defer func(writer *io.PipeWriter) {
+					err := writer.Close()
+					require.NoError(t, err)
+				}(writer)
+				_, err := io.Copy(writer, f)
+				require.NoError(t, err)
+			}()
+
+			res, err := ingestor.FromReader(ctx, reader, ingest.ReportResultToTable(), ingest.FileFormat(ingest.CSV))
+			require.NoError(t, err)
+			ch[i] = res.Wait(ctx)
+		}
+
+		for i := 0; i < count; i++ {
+			errors[i] = <-ch[i]
+		}
+
+		for i, err := range errors {
+			assert.NoError(t, err, "Exepcted status Succeeded however result on channel %d is:\n%s", i+1, err)
+		}
+	})
+
+	t.Run("FromFileWithoutStatusReporting", func(t *testing.T) {
+		t.Parallel()
+		ctx, cancel := context.WithTimeout(context.Background(), 1*time.Minute)
+		defer cancel()
+
+		res, err := ingestor.FromFile(ctx, csvFile)
+		require.NoError(t, err)
+
+		err = <-res.Wait(ctx)
+		assert.NoError(t, err, "Exepcted status Queued however result is:\n%s", err)
+	})
+
+	t.Run("FromReaderWithoutStatusReporting", func(t *testing.T) {
+		t.Parallel()
+		ctx, cancel := context.WithTimeout(context.Background(), 1*time.Minute)
+		defer cancel()
+
+		f, err := os.Open(csvFile)
+		require.NoError(t, err)
+
+		reader, writer := io.Pipe()
+		go func() {
+			defer func(writer *io.PipeWriter) {
+				err := writer.Close()
+				require.NoError(t, err)
+			}(writer)
+			_, err := io.Copy(writer, f)
+			require.NoError(t, err)
+		}()
+
+		res, err := ingestor.FromReader(ctx, reader, ingest.FileFormat(ingest.CSV))
+		require.NoError(t, err)
+
+		err = <-res.Wait(ctx)
+		assert.NoError(t, err, "Exepcted status Queued however result is:\n%s", err)
+	})
+
+	t.Run("FromFileWithClientFailure", func(t *testing.T) {
+		t.Parallel()
+		ctx, cancel := context.WithTimeout(context.Background(), 1*time.Minute)
+		defer cancel()
+
+		// Once without status reporting
+		_, err = ingestor.FromFile(ctx, "thisfiledoesnotexist.csv")
+		assert.Error(t, err, "Test without status reporting:\nExepcted status ClientError however result is:\n%s", err)
+
+		// Once with table status reporting
+		_, err = ingestor.FromFile(ctx, "thisfiledoesnotexist.csv", ingest.ReportResultToTable())
+		assert.Error(t, err, "Test with status reporting:\nExepcted status ClientError however result is:\n%s", err)
+
+	})
+
+	t.Run("FromReaderWithClientFailure", func(t *testing.T) {
+		t.Parallel()
+		ctx, cancel := context.WithTimeout(context.Background(), 1*time.Minute)
+		defer cancel()
+
+		// Create a faulty json
+		reader, writer := io.Pipe()
+		go func() {
+			defer func(writer *io.PipeWriter) {
+				err := writer.Close()
+				require.NoError(t, err)
+			}(writer)
+			_, err := io.Copy(writer, strings.NewReader("{"))
+			require.NoError(t, err)
+		}()
+
+		// Once without status reporting
+		_, err := ingestor.FromReader(ctx, reader)
+		assert.NoError(t, err)
+
+		// Once with table status reporting
+		res, err := ingestor.FromReader(ctx, reader, ingest.ReportResultToTable())
+		assert.NoError(t, err)
+		err = <-res.Wait(ctx)
+		assert.Error(t, err)
+		status, err := ingest.GetIngestionStatus(err)
+		assert.NoError(t, err)
+		assert.Equal(t, ingest.Failed, status)
+	})
+
+	t.Run("FromFileWithStatusReporting", func(t *testing.T) {
+		t.Parallel()
+		ctx, cancel := context.WithTimeout(context.Background(), 1*time.Minute)
+		defer cancel()
+
+		client, err := kusto.New(testConfig.kcsb)
+		require.NoError(t, err)
+
+		ingestor, err := ingest.New(client, testConfig.Database, tableName)
+		require.NoError(t, err)
+
+		t.Cleanup(func() {
+			t.Log("Closing client")
+			require.NoError(t, client.Close())
+			t.Log("Closed client")
+			t.Log("Closing ingestor")
+			require.NoError(t, ingestor.Close())
+			t.Log("Closed ingestor")
+		})
+
+		res, err := ingestor.FromFile(ctx, csvFile, ingest.ReportResultToTable(), ingest.FlushImmediately())
+		require.NoError(t, err)
+
+		err = <-res.Wait(ctx)
+		assert.NoError(t, err, "Exepcted status Succeeded however result is:\n%s", err)
+	})
+
+	t.Run("FromReaderWithStatusReporting", func(t *testing.T) {
+		t.Parallel()
+		ctx, cancel := context.WithTimeout(context.Background(), 1*time.Minute)
+		defer cancel()
+
+		f, err := os.Open(csvFile)
+		defer f.Close()
+		require.NoError(t, err)
+
+		reader, writer := io.Pipe()
+		go func() {
+			defer func(writer *io.PipeWriter) {
+				err := writer.Close()
+				require.NoError(t, err)
+			}(writer)
+			_, err := io.Copy(writer, f)
+			require.NoError(t, err)
+		}()
+
+		res, err := ingestor.FromReader(ctx, reader, ingest.ReportResultToTable(), ingest.FlushImmediately(), ingest.FileFormat(ingest.CSV))
+		require.NoError(t, err)
+
+		err = <-res.Wait(ctx)
+		assert.NoError(t, err, "Exepcted status Succeeded however result is:\n%s", err)
+	})
+
+}