package etoe

import (
	"context"
	"fmt"
	"github.com/Azure/azure-kusto-go/azkustodata"
	"github.com/Azure/azure-kusto-go/azkustodata/kql"
	"github.com/Azure/azure-kusto-go/azkustodata/testshared"
	"io"
	"os"
	"strings"
	"testing"
	"time"

	"github.com/Azure/azure-kusto-go/azkustoingest"
	"github.com/stretchr/testify/assert"
	"github.com/stretchr/testify/require"
)

const (
	schema  string = "(rownumber:int, rowguid:string, xdouble:real, xfloat:real, xbool:bool, xint16:int, xint32:int, xint64:long, xuint8:long, xuint16:long, xuint32:long, xuint64:long, xdate:datetime, xsmalltext:string, xtext:string, xnumberAsText:string, xtime:timespan, xtextWithNulls:string, xdynamicWithNulls:dynamic)"
	csvFile string = "testdata/dataset.csv"
)

func TestIngestionStatus(t *testing.T) {
	if skipETOE {
		fmt.Println("end to end tests disabled: missing config.json file in etoe directory and test environment not set")
		return
	}

	tableName := fmt.Sprintf("goe2e_status_reporting_test_%d", time.Now().Unix())

	ctx, cancel := context.WithTimeout(context.Background(), 1*time.Minute)
	defer cancel()
	client, err := azkustodata.New(testConfig.kcsb)
	require.NoError(t, err)
	dmClient, err := azkustodata.New(testConfig.dmKscb)
	require.NoError(t, err)

	ingestor, err := azkustoingest.New(testConfig.kcsb, azkustoingest.WithDefaultDatabase(testConfig.Database), azkustoingest.WithDefaultTable(tableName))
	require.NoError(t, err)

	t.Cleanup(func() {
		t.Log("Closing client")
		require.NoError(t, client.Close())
		t.Log("Closed client")
		t.Log("Closing ingestor")
		require.NoError(t, ingestor.Close())
		t.Log("Closed ingestor")
	})

	err = testshared.CreateTestTableWithDBAndScheme(t, client, testConfig.Database, tableName, schema, "", "")
	require.NoError(t, err)

	// Change the ingestion batching time
	batchingStmt := kql.New(".alter table ").AddTable(tableName).AddLiteral(
		" policy ingestionbatching @'{ \"MaximumBatchingTimeSpan\": \"00:00:05\", \"MaximumNumberOfItems\": 500, \"MaximumRawDataSizeMB\": 1024 }' ")
	_, err = client.Mgmt(ctx, testConfig.Database, batchingStmt)
	require.NoError(t, err, "failed to reduce the default batching time")

	// Refresh policy cache on DM
	batchingStmt2 := kql.New(".refresh database '").AddKeyword(testConfig.Database).AddLiteral(
		"' table '").AddTable(tableName).AddLiteral("' cache ingestionbatchingpolicy")
	_, err = dmClient.Mgmt(ctx, "NetDefaultDB", batchingStmt2)

	require.NoError(t, err, "failed to refresh policy cache on DM")

	t.Run("FromFileWithStatusReportingQueued", func(t *testing.T) {
		t.Parallel()
		ctx, cancel := context.WithTimeout(context.Background(), 1*time.Minute)
		defer cancel()

		count := 5
		var ch [5]chan error
		var errors [5]error

		for i := 0; i < count; i++ {
			res, err := ingestor.FromFile(ctx, csvFile, azkustoingest.ReportResultToTable())
			require.NoError(t, err)

			ch[i] = res.Wait(ctx)
		}

		for i := 0; i < count; i++ {
			errors[i] = <-ch[i]
		}

		for i, err := range errors {
			assert.NoError(t, err, "Exepcted status Succeeded however result on channel %d is:\n%s", i+1, err)
		}
	})

	t.Run("FromReaderWithStatusReportingQueued", func(t *testing.T) {
		t.Parallel()
		ctx, cancel := context.WithTimeout(context.Background(), 1*time.Minute)
		defer cancel()

		count := 5
		var ch [5]chan error
		var errors [5]error

		for i := 0; i < count; i++ {
			f, err := os.Open(csvFile)
			require.NoError(t, err)

			reader, writer := io.Pipe()
			go func() {
				defer func(writer *io.PipeWriter) {
					err := writer.Close()
					require.NoError(t, err)
				}(writer)
				_, err := io.Copy(writer, f)
				require.NoError(t, err)
			}()

			res, err := ingestor.FromReader(ctx, reader, azkustoingest.ReportResultToTable(), azkustoingest.FileFormat(azkustoingest.CSV))
			require.NoError(t, err)
			ch[i] = res.Wait(ctx)
		}

		for i := 0; i < count; i++ {
			errors[i] = <-ch[i]
		}

		for i, err := range errors {
			assert.NoError(t, err, "Exepcted status Succeeded however result on channel %d is:\n%s", i+1, err)
		}
	})

	t.Run("FromFileWithoutStatusReporting", func(t *testing.T) {
		t.Parallel()
		ctx, cancel := context.WithTimeout(context.Background(), 1*time.Minute)
		defer cancel()

		res, err := ingestor.FromFile(ctx, csvFile)
		require.NoError(t, err)

		err = <-res.Wait(ctx)
		assert.NoError(t, err, "Exepcted status Queued however result is:\n%s", err)
	})

	t.Run("FromReaderWithoutStatusReporting", func(t *testing.T) {
		t.Parallel()
		ctx, cancel := context.WithTimeout(context.Background(), 1*time.Minute)
		defer cancel()

		f, err := os.Open(csvFile)
		require.NoError(t, err)

		reader, writer := io.Pipe()
		go func() {
			defer func(writer *io.PipeWriter) {
				err := writer.Close()
				require.NoError(t, err)
			}(writer)
			_, err := io.Copy(writer, f)
			require.NoError(t, err)
		}()

		res, err := ingestor.FromReader(ctx, reader, azkustoingest.FileFormat(azkustoingest.CSV))
		require.NoError(t, err)

		err = <-res.Wait(ctx)
		assert.NoError(t, err, "Exepcted status Queued however result is:\n%s", err)
	})

	t.Run("FromFileWithClientFailure", func(t *testing.T) {
		t.Parallel()
		ctx, cancel := context.WithTimeout(context.Background(), 1*time.Minute)
		defer cancel()

		// Once without status reporting
		_, err = ingestor.FromFile(ctx, "thisfiledoesnotexist.csv")
		assert.Error(t, err, "Test without status reporting:\nExepcted status ClientError however result is:\n%s", err)

		// Once with table status reporting
		_, err = ingestor.FromFile(ctx, "thisfiledoesnotexist.csv", azkustoingest.ReportResultToTable())
		assert.Error(t, err, "Test with status reporting:\nExepcted status ClientError however result is:\n%s", err)

	})

	t.Run("FromReaderWithClientFailure", func(t *testing.T) {
		t.Parallel()
		ctx, cancel := context.WithTimeout(context.Background(), 1*time.Minute)
		defer cancel()

		// Create a faulty json
		reader, writer := io.Pipe()
		go func() {
			defer func(writer *io.PipeWriter) {
				err := writer.Close()
				require.NoError(t, err)
			}(writer)
			_, err := io.Copy(writer, strings.NewReader("{"))
			require.NoError(t, err)
		}()

		// Once without status reporting
		_, err := ingestor.FromReader(ctx, reader)
		assert.NoError(t, err)

		// Once with table status reporting
		res, err := ingestor.FromReader(ctx, reader, azkustoingest.ReportResultToTable())
		assert.NoError(t, err)
		err = <-res.Wait(ctx)
		assert.Error(t, err)
		status, err := azkustoingest.GetIngestionStatus(err)
		assert.NoError(t, err)
		assert.Equal(t, azkustoingest.Failed, status)
	})

	t.Run("FromFileWithStatusReporting", func(t *testing.T) {
		t.Parallel()
		ctx, cancel := context.WithTimeout(context.Background(), 1*time.Minute)
		defer cancel()

		client, err := azkustodata.New(testConfig.kcsb)
		require.NoError(t, err)

		ingestor, err := azkustoingest.New(testConfig.kcsb, azkustoingest.WithDefaultDatabase(testConfig.Database), azkustoingest.WithDefaultTable(tableName))
		require.NoError(t, err)

		t.Cleanup(func() {
			t.Log("Closing client")
			require.NoError(t, client.Close())
			t.Log("Closed client")
			t.Log("Closing ingestor")
			require.NoError(t, ingestor.Close())
			t.Log("Closed ingestor")
		})

		res, err := ingestor.FromFile(ctx, csvFile, azkustoingest.ReportResultToTable(), azkustoingest.FlushImmediately())
		require.NoError(t, err)

		err = <-res.Wait(ctx)
		assert.NoError(t, err, "Exepcted status Succeeded however result is:\n%s", err)
	})

	t.Run("FromReaderWithStatusReporting", func(t *testing.T) {
		t.Parallel()
		ctx, cancel := context.WithTimeout(context.Background(), 1*time.Minute)
		defer cancel()

		f, err := os.Open(csvFile)
<<<<<<< HEAD
		defer func(f *os.File) {
			err := f.Close()
			if err != nil {
				require.NoError(t, err)
			}
		}(f)
=======
>>>>>>> 2e545f43
		require.NoError(t, err)
		defer f.Close()

		reader, writer := io.Pipe()
		go func() {
			defer func(writer *io.PipeWriter) {
				err := writer.Close()
				require.NoError(t, err)
			}(writer)
			_, err := io.Copy(writer, f)
			require.NoError(t, err)
		}()

		res, err := ingestor.FromReader(ctx, reader, azkustoingest.ReportResultToTable(), azkustoingest.FlushImmediately(), azkustoingest.FileFormat(azkustoingest.CSV))
		require.NoError(t, err)

		err = <-res.Wait(ctx)
		assert.NoError(t, err, "Exepcted status Succeeded however result is:\n%s", err)
	})

}<|MERGE_RESOLUTION|>--- conflicted
+++ resolved
@@ -242,17 +242,13 @@
 		defer cancel()
 
 		f, err := os.Open(csvFile)
-<<<<<<< HEAD
+		require.NoError(t, err)
 		defer func(f *os.File) {
 			err := f.Close()
 			if err != nil {
 				require.NoError(t, err)
 			}
 		}(f)
-=======
->>>>>>> 2e545f43
-		require.NoError(t, err)
-		defer f.Close()
 
 		reader, writer := io.Pipe()
 		go func() {
