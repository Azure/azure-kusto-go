--- conflicted
+++ resolved
@@ -64,18 +64,8 @@
 		return nil, err
 	}
 
-<<<<<<< HEAD
-	return streamImpl(i.streamConn, ctx, file, props)
-}
-
-func prepFileAndProps(fPath string, props *properties.All, options []FileOption, client ClientScope) (*os.File, error) {
-	local, err := queued.IsLocalPath(properties.RemoveQueryParamsFromUrl(fPath))
-	if err != nil {
-		return nil, err
-=======
 	if !local {
 		return streamImpl(i.streamConn, ctx, generateBlobUriPayloadReader(fPath), props, true)
->>>>>>> 376bdb32
 	}
 
 	defer file.Close()
