name: Go
on:
  push:
    branches: [ "master" ]
  pull_request:
    branches: [ "**" ]

jobs:
  build:
    name: Build
    runs-on: ubuntu-latest
    permissions:
      checks: write
      pull-requests: write
    steps:
      - name: Check out code into the Go module directory
        uses: actions/checkout@v2

      - name: Setup Golang with cache
        uses: magnetikonline/action-golang-cache@v3
        with:
          go-version: '^1.19.0'

      - name: Setup JUnit Report
        run: go install github.com/jstemmer/go-junit-report/v2@7933520

      - name: Set up tparse
        run: go install github.com/mfridman/tparse@latest

      - name: Check Format
        run: if [ "$(gofmt -d -s -l . | tee /dev/fd/2 | wc -l)" -gt 0 ]; then exit 1; fi

      - name: Go Work Sync
        run: go work sync

      - name: Get dependencies
        run: |
          cd azkustodata
          go get -v -t -d ./...

      - name: Build data
        run: |
          cd azkustodata
          go build -v ./...

      - name: Run tests data
        run: |
          cd azkustodata
          go test -p 100 -race -coverprofile=coverage.out -json ./... 2>&1 > /tmp/gotest-data.log
        env:
          ENGINE_CONNECTION_STRING: ${{ secrets.ENGINE_CONNECTION_STRING }}
          AZURE_CLIENT_ID: ${{ secrets.APP_ID }}
          AZURE_CLIENT_SECRET: ${{ secrets.APP_KEY }}
          AZURE_TENANT_ID: ${{ secrets.AUTH_ID }}
          TEST_DATABASE: ${{ secrets.TEST_DATABASE }}
          SECONDARY_ENGINE_CONNECTION_STRING: ${{ secrets.SECONDARY_ENGINE_CONNECTION_STRING }}
          SECONDARY_DATABASE: ${{ secrets.SECONDARY_DATABASE }}
          GOMAXPROCS: 200

      - name: Get dependencies ingest
        run: |
          cd azkustoingest
          go get -v -t -d ./...

      - name: Build ingest
        run: |
          cd azkustoingest
          go build -v ./...

      - name: Run tests ingest
        run: |
          cd azkustoingest
          go test -p 100 -race -coverprofile=coverage.out -json ./... 2>&1 > /tmp/gotest-ingest.log
        env:
          ENGINE_CONNECTION_STRING: ${{ secrets.ENGINE_CONNECTION_STRING }}
          AZURE_CLIENT_ID: ${{ secrets.APP_ID }}
          AZURE_CLIENT_SECRET: ${{ secrets.APP_KEY }}
          AZURE_TENANT_ID: ${{ secrets.AUTH_ID }}
          TEST_DATABASE: ${{ secrets.TEST_DATABASE }}
          SECONDARY_ENGINE_CONNECTION_STRING: ${{ secrets.SECONDARY_ENGINE_CONNECTION_STRING }}
          SECONDARY_DATABASE: ${{ secrets.SECONDARY_DATABASE }}
          GOMAXPROCS: 200

      - name: Display tests data
        if: always()
        run: |
          tparse -all -file=/tmp/gotest-data.log

      - name: Parse tests data
        if: always()
        run: cat /tmp/gotest-data.log | go-junit-report -parser gojson > report-data.xml

      - name: Display tests ingest
        if: always()
        run: |
          tparse -all -file=/tmp/gotest-ingest.log

      - name: Parse tests ingest
        if: always()
        run: cat /tmp/gotest-ingest.log | go-junit-report -parser gojson > report-ingest.xml

      - name: Test Results
        if: always()
        uses: EnricoMi/publish-unit-test-result-action@v2
        with:
          files: report*.xml
          report_individual_runs: true
          report_suite_logs: error

      - name: Upload coverage to Codecov
        uses: codecov/codecov-action@v2

  publish-test-results:
    name: "Publish Unit Tests Results"
    needs: build
    runs-on: ubuntu-latest
    if: always()
    permissions:
      checks: write
      pull-requests: write
<<<<<<< HEAD

=======
      
>>>>>>> b27ad232
    steps:
      - name: Download Artifacts
        uses: actions/download-artifact@v2
        with:
          path: artifacts

      - name: Publish Unit Test Results
        uses: EnricoMi/publish-unit-test-result-action@v2
        with:
          files: artifacts/**/*.xml<|MERGE_RESOLUTION|>--- conflicted
+++ resolved
@@ -118,11 +118,6 @@
     permissions:
       checks: write
       pull-requests: write
-<<<<<<< HEAD
-
-=======
-      
->>>>>>> b27ad232
     steps:
       - name: Download Artifacts
         uses: actions/download-artifact@v2
