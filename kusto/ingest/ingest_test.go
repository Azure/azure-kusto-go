package ingest

import (
	"context"
	"net/http"
	"testing"

	"github.com/Azure/azure-kusto-go/kusto"
	"github.com/Azure/azure-kusto-go/kusto/data/table"
	"github.com/Azure/azure-kusto-go/kusto/data/types"
	"github.com/Azure/azure-kusto-go/kusto/ingest/internal/resources"
	"github.com/stretchr/testify/assert"
)

type mockClient struct {
	endpoint string
	auth     kusto.Authorization
	onMgmt   func(ctx context.Context, db string, query kusto.Stmt, options ...kusto.MgmtOption) (*kusto.RowIterator, error)
}

<<<<<<< HEAD
func (m mockClient) Close() error {
	return nil
=======
func (m mockClient) HttpClient() *http.Client {
	return &http.Client{}
>>>>>>> 66145804
}

func (m mockClient) Auth() kusto.Authorization {
	return m.auth
}

func (m mockClient) Endpoint() string {
	return m.endpoint
}

func (m mockClient) Query(context.Context, string, kusto.Stmt, ...kusto.QueryOption) (*kusto.RowIterator, error) {
	panic("not implemented")
}

func (m mockClient) Mgmt(ctx context.Context, db string, query kusto.Stmt, options ...kusto.MgmtOption) (*kusto.RowIterator, error) {
	if m.onMgmt != nil {
		rows, err := m.onMgmt(ctx, db, query, options...)
		if err != nil || rows != nil {
			return rows, err
		}
	}

	rows, err := kusto.NewMockRows(table.Columns{
		{
			Name: "ResourceTypeName",
			Type: types.String,
		},
		{
			Name: "StorageRoot",
			Type: types.String,
		},
	})
	if err != nil {
		return nil, err
	}
	iter := &kusto.RowIterator{}
	err = iter.Mock(rows)
	if err != nil {
		return nil, err
	}

	return iter, nil
}

func TestIngestion(t *testing.T) {

	firstMockClient := mockClient{
		endpoint: "https://test.kusto.windows.net",
		auth:     kusto.Authorization{},
	}
	mockClientSame := mockClient{
		endpoint: "https://test.kusto.windows.net",
		auth:     kusto.Authorization{},
	}
	secondMockClient := mockClient{
		endpoint: "https://test2.kusto.windows.net",
		auth:     kusto.Authorization{},
	}

	tests := []struct {
		name    string
		clients []func() *Ingestion
	}{
		{
			name: "TestSameClient",
			clients: []func() *Ingestion{
				func() *Ingestion {
					ingestion, _ := New(firstMockClient, "test", "test")
					return ingestion
				},
				func() *Ingestion {
					ingestion, _ := New(firstMockClient, "test2", "test2")
					return ingestion
				},
			},
		},
		{
			name: "TestSameEndpoint",
			clients: []func() *Ingestion{
				func() *Ingestion {
					ingestion, _ := New(firstMockClient, "test", "test")
					return ingestion
				},
				func() *Ingestion {
					ingestion, _ := New(mockClientSame, "test2", "test2")
					return ingestion
				},
			},
		},
		{
			name: "TestDifferentEndpoint",
			clients: []func() *Ingestion{
				func() *Ingestion {
					ingestion, _ := New(firstMockClient, "test", "test")
					return ingestion
				},
				func() *Ingestion {
					ingestion, _ := New(secondMockClient, "test2", "test2")
					return ingestion
				},
			},
		},
		{
			name: "TestDifferentAndSameEndpoints",
			clients: []func() *Ingestion{
				func() *Ingestion {
					ingestion, _ := New(firstMockClient, "test", "test")
					return ingestion
				},
				func() *Ingestion {
					ingestion, _ := New(mockClientSame, "test", "test")
					return ingestion
				},
				func() *Ingestion {
					ingestion, _ := New(secondMockClient, "test2", "test2")
					return ingestion
				},
			},
		},
	}

	for _, test := range tests {
		test := test // Capture
		t.Run(test.name, func(t *testing.T) {
			t.Parallel()
			mgrMap := make(map[*resources.Manager]bool)
			for _, client := range test.clients {
				mgr := client().mgr
				mgrMap[mgr] = true
			}

			assert.Equalf(t, len(mgrMap), len(test.clients), "Got duplicated managers, want %d managers, got %d", len(test.clients), len(mgrMap))
		})
	}
}<|MERGE_RESOLUTION|>--- conflicted
+++ resolved
@@ -18,13 +18,12 @@
 	onMgmt   func(ctx context.Context, db string, query kusto.Stmt, options ...kusto.MgmtOption) (*kusto.RowIterator, error)
 }
 
-<<<<<<< HEAD
+func (m mockClient) HttpClient() *http.Client {
+	return &http.Client{}
+}
+
 func (m mockClient) Close() error {
 	return nil
-=======
-func (m mockClient) HttpClient() *http.Client {
-	return &http.Client{}
->>>>>>> 66145804
 }
 
 func (m mockClient) Auth() kusto.Authorization {
