package kusto

import (
	"context"
	"fmt"
	"io"
	"net/http"
	"reflect"
	"sync"

	"github.com/Azure/azure-kusto-go/kusto/data/errors"
	"github.com/Azure/azure-kusto-go/kusto/data/table"
	"github.com/Azure/azure-kusto-go/kusto/data/value"
	"github.com/Azure/azure-kusto-go/kusto/internal/frames"
	v1 "github.com/Azure/azure-kusto-go/kusto/internal/frames/v1"
)

type columnData struct {
	column   table.Column
	position int
}

type columnMap map[string]columnData

func newColumnMap(cols table.Columns) columnMap {
	m := make(columnMap, len(cols))
	for i, col := range cols {
		m[col.Name] = columnData{column: col, position: i}
	}
	return m
}

// MockRows provides the abilty to provide mocked Row data that can be played back from a RowIterator.
// This allows for creating hermetic tests from mock data or creating mock data from a real data fetch.
type MockRows struct {
	columns table.Columns
	// playback is the list of data we are going to return to the RowIterator.
	// Note: In the future, we may want to  allow adding other table data playback.
	playback []interface{}
	position int
	err      error
}

// NewMockRows is the constructor for MockRows.
func NewMockRows(columns table.Columns) (*MockRows, error) {
	if err := columns.Validate(); err != nil {
		return nil, err
	}

	return &MockRows{columns: columns}, nil
}

func (m *MockRows) nextRow() (*table.Row, error) {
	if m.err != nil {
		return nil, m.err
	}

	if m.position > len(m.playback)-1 {
		return nil, io.EOF
	}

	defer func() { m.position++ }()

	v := m.playback[m.position]
	switch t := v.(type) {
	case value.Values:
		return &table.Row{
			ColumnTypes: m.columns,
			Values:      value.Values(t),
			Op:          errors.OpQuery,
		}, nil
	case error:
		m.err = t
		return nil, t
	default:
		panic(fmt.Sprintf("bug, received a playback type we don't support: %T", v))
	}
}

// Row adds Row data that will be replayed in a RowIterator.
func (m *MockRows) Row(row value.Values) error {
	if len(row) == 0 {
		return fmt.Errorf("cannot add an empty value.Values")
	}

	if err := colToValueCheck(m.columns, row); err != nil {
		return err
	}

	m.playback = append(m.playback, row)

	return nil
}

// Struct adds Row data that will be replayed in a RowIterator by parsing the passed *struct into
// value.Values.
func (m *MockRows) Struct(p interface{}) error {
	// Check if p is a pointer to a struct.
	if t := reflect.TypeOf(p); t == nil || t.Kind() != reflect.Ptr || t.Elem().Kind() != reflect.Struct {
		return fmt.Errorf("type %T is not a pointer to a struct", p)
	}

	row, err := structToKustoValues(m.columns, p)
	if err != nil {
		return err
	}

	return m.Row(row)
}

// Error adds an error into the result stream. Nothing else added to this stream will matter
// once this is called.
func (m *MockRows) Error(err error) error {
	if err == nil {
		return fmt.Errorf("cannot add a nil error")
	}
	m.playback = append(m.playback, err)
	return nil
}

type mockConn struct {
}

func (m mockConn) queryToJson(ctx context.Context, db string, query Stmt, options *queryOptions) (string, error) {
	return "[]]", nil
}

func (m mockConn) Close() error {
	return nil
}

func (m mockConn) query(_ context.Context, _ string, _ Stmt, _ *queryOptions) (execResp, error) {
	return execResp{}, nil
}

func (m mockConn) mgmt(_ context.Context, _ string, _ Stmt, _ *mgmtOptions) (execResp, error) {
	framesCh := make(chan frames.Frame, 100)
	framesCh <- v1.DataTable{}
	close(framesCh)
	return execResp{
		reqHeader:  nil,
		respHeader: nil,
		frameCh:    framesCh,
	}, nil
}

func NewMockClient() *Client {

	kcsb := GetConnectionStringBuilder("endpoint")
	tkp, _ := kcsb.getTokenProvider()

	return &Client{
		conn:       mockConn{},
		ingestConn: mockConn{},
		endpoint:   "https://sdkse2etest.eastus.kusto.windows.net",
<<<<<<< HEAD
		auth:       Authorization{tokenProvider: *tkp},
		mu:         sync.Mutex{},
=======
		auth:       Authorization{Authorizer: autorest.NewBasicAuthorizer("", "")},
		mgmtConnMu: sync.Mutex{},
>>>>>>> 535d820d
		http:       &http.Client{},
	}
}<|MERGE_RESOLUTION|>--- conflicted
+++ resolved
@@ -153,13 +153,8 @@
 		conn:       mockConn{},
 		ingestConn: mockConn{},
 		endpoint:   "https://sdkse2etest.eastus.kusto.windows.net",
-<<<<<<< HEAD
 		auth:       Authorization{tokenProvider: *tkp},
-		mu:         sync.Mutex{},
-=======
-		auth:       Authorization{Authorizer: autorest.NewBasicAuthorizer("", "")},
 		mgmtConnMu: sync.Mutex{},
->>>>>>> 535d820d
 		http:       &http.Client{},
 	}
 }