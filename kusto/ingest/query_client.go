--- conflicted
+++ resolved
@@ -2,11 +2,8 @@
 
 import (
 	"context"
-<<<<<<< HEAD
+	"net/http"
 	"io"
-=======
-	"net/http"
->>>>>>> 66145804
 
 	"github.com/Azure/azure-kusto-go/kusto"
 )
