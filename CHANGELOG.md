# Changelog

All notable changes to this project will be documented in this file.

The format is based on [Keep a Changelog](https://keepachangelog.com/en/1.0.0/),
and this project adheres to [Semantic Versioning](https://semver.org/spec/v2.0.0.html).

## Unreleased

<<<<<<< HEAD
### Added
* [BREAKING] [MAJOR] Split the main module into two packages:
    * azkustodata - contains querying, management APIs.
    * azkustoingest - contains ingestion in all its forms.

=======
### Fixed
  * Fixed wrong context deadline setting
  
>>>>>>> e97721d6
## [0.13.1] - 2023-05-24

### Changed
- Modified `once.go` to reset `sync.Once` instance when an error occurs

## [0.13.0] - 2023-05-09

### Added

- `ServerTimeout` Query Option
  - The timeout to the server will be set to the value of this option, or to none if `RequestNoTimeout` is set to true.
  - If it is not provided, the timeout will be set by the context (the old behaviour).
  - If a context timeout is not provided, it will fall back to a default value by the type of request.
- Support for `IgnoreFirstRecord` ingestion option

### Changed

- `MgmtOption` is deprecated. From now on both `Query` and `Mgmt` accept `QueryOption`, `MgmtOption` will remain as an
  alias until the next version.

### Fixed

- `AttachPolicyClientOptions` method fixed by @JorTurFer

### Removed

- `AllowWrite` has been a no-op for a while. It is now finally removed.

### Security

## [0.12.1] - 2023-05-01

### Fixed

* Fixed parsing of errors in queries

## [0.12.0] - 2023-05-01

### Added

* Added kql.Builder struct for safe building of KQL statements from variables without use of 'Unsafe' mode.
    * Simpler handling of query parameters using kql.Parameters struct.
    * All of the docs and examples have been updated to use it
    * [DEPRECATED] The old query builder
* Added Quickstart app
* TokenCredential support for authentication.

### Security

* No redirects are allowed by default.

### Fixed

* Replace non-ascii characters in headers to be in line with the service.
* DefaultCredential now uses the same HTTP client as the rest of the SDK.

## [0.11.3] - 2023-03-20

### Added

* Support for new trident url

## [0.11.2] - 2023-03-14

### Fixed

* Fixed Queue Uri not being correct for different clouds

## [0.11.1] - 2023-03-01

### Changed

* Bumped azblob to 1.0.0

### Fixed

* Fixed Storage Uri not being correct for different clouds

### Security

* Bump golang.org/x/net from 0.4.0 to 0.7.0

## [0.11.0] - 2023-02-14

### Changed

- [BREAKING] Add validation for trusted endpoints by @ohadbitt
- Send http headers under the new unified format

### Fixed

- Internal Refactoring

## [0.10.2] - 2022-12-26

### Fixed

- Issue with managed identity parameters

## [0.10.1] - 2022-12-14

### Fixed

- Issue with queued ingestion to other clouds

## [0.10.0] - 2022-12-11

### Changed

- [BREAKING] The minimal go version is now 1.19
- [BREAKING] Moving to a connection-string based approach to creating and authenticating clients.

### Added

- Implicit cloud detection.
- All of our operations now share the same HTTP client inside the kusto client object.

### Fixed

- Various goroutine leaks.
- Fetching ingestion resources is now done more consistently.
- Removed the header caching mechanism from streaming ingestion.

## [0.9.2] - 2022-12-01

### Fixed

- Default values for parameters not parsing correctly
- Goroutine leak when streaming ingestion fails
- Leaks in tests
-

## [0.9.1] - 2022-11-20

### Changed

- Setting a mapping now implies the ingestion format

### Fixed

- Possible context race
- Json parsing errors now display the failed json string

## [0.9.0] - 2022-11-09

### Changed

- Deprecate AllowWrite - now it is the default like in other SDKs.
- Remove mutex from query client. Now queries can run in parallel, achieving much better performance.

### Fixed

- Column.Type assignment. Was using string, now using types. by @jesseward
- Lint and test fixes

## [0.8.1] - 2022-09-21

### Added

- `Application` and `User` as `ClientRequestProperties` to set the `x-ms-app` and `x-ms-user` headers, and the matching
  fields in `.show queries`.

## [0.8.0] - 2022-09-05

### Added

- All missing client request properties, and the ability to use custom ones using `CustomQueryOption`
- The option to not parse the response when querying, but to receive the json directly - `QueryToJson`

### Changed

- Various lint fixes and code improvements

## [0.7.0] - 2022-05-08

### Added

- Make clients closeable
- Support port in http host
- Retry mechanism for throttled requests
- Custom http options for all clients

## [0.6.0] - 2022-04-12

### Deprecated

* `Ingestion.Stream` has been deprecated in favor of dedicated streaming clients - `ingest.Streaming`
  and `ingest.Managed`.
* `RowIterator.Next` and `RowIterator.Do` are now deprecated and replaced by `RowIterator.NextRowOrError`
  and `RowIterator.DoOnRowOrError`.

### Fixed

* RowIterator.Next and RowIterator.Do will return the first error they encounter, including in-line errors or partials
  successes and finish.<|MERGE_RESOLUTION|>--- conflicted
+++ resolved
@@ -7,17 +7,12 @@
 
 ## Unreleased
 
-<<<<<<< HEAD
 ### Added
 * [BREAKING] [MAJOR] Split the main module into two packages:
     * azkustodata - contains querying, management APIs.
     * azkustoingest - contains ingestion in all its forms.
-
-=======
-### Fixed
-  * Fixed wrong context deadline setting
-  
->>>>>>> e97721d6
+### Fixed
+* Fixed wrong context deadline setting
 ## [0.13.1] - 2023-05-24
 
 ### Changed
