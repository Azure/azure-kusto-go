package kusto

// conn.go holds the connection to the Kusto server and provides methods to do queries
// and receive Kusto frames back.

import (
	"bytes"
	"context"
	"encoding/json"
	"fmt"
	"io/ioutil"
	"net/http"
	"net/url"
	"regexp"
	"strings"
	"sync"

	"github.com/Azure/azure-kusto-go/kusto/data/errors"
	"github.com/Azure/azure-kusto-go/kusto/internal/frames"
	v1 "github.com/Azure/azure-kusto-go/kusto/internal/frames/v1"
	v2 "github.com/Azure/azure-kusto-go/kusto/internal/frames/v2"
	"github.com/Azure/azure-kusto-go/kusto/internal/response"
	"github.com/Azure/azure-kusto-go/kusto/internal/version"

	"github.com/Azure/go-autorest/autorest"
	"github.com/google/uuid"
)

var validURL = regexp.MustCompile(`https://([a-zA-Z0-9_-]+\.){1,2}.*`)

var bufferPool = sync.Pool{
	New: func() interface{} {
		return &bytes.Buffer{}
	},
}

// conn provides connectivity to a Kusto instance.
type conn struct {
	endpoint                       string
	auth                           autorest.Authorizer
	endMgmt, endQuery, streamQuery *url.URL
	client                         *http.Client
}

// newConn returns a new conn object with an injected http.Client
func newConn(endpoint string, auth Authorization, client *http.Client) (*conn, error) {
	if !validURL.MatchString(endpoint) {
		return nil, errors.ES(errors.OpServConn, errors.KClientArgs, "endpoint is not valid(%s), should be https://<cluster name>.*", endpoint).SetNoRetry()
	}

	u, err := url.Parse(endpoint)
	if err != nil {
		return nil, errors.ES(errors.OpServConn, errors.KClientArgs, "could not parse the endpoint(%s): %s", endpoint, err).SetNoRetry()
	}

	c := &conn{
		auth:        auth.Authorizer,
<<<<<<< HEAD
		endMgmt:     &url.URL{Scheme: "https", Host: u.Hostname(), Path: "/v1/rest/mgmt"},
		endQuery:    &url.URL{Scheme: "https", Host: u.Hostname(), Path: "/v2/rest/query"},
		streamQuery: &url.URL{Scheme: "https", Host: u.Hostname(), Path: "/v1/rest/ingest/"},
		client:      client,
=======
		endMgmt:     &url.URL{Scheme: "https", Host: u.Host, Path: "/v1/rest/mgmt"},
		endQuery:    &url.URL{Scheme: "https", Host: u.Host, Path: "/v2/rest/query"},
		streamQuery: &url.URL{Scheme: "https", Host: u.Host, Path: "/v1/rest/ingest/"},
		client:      &http.Client{},
>>>>>>> 59364428
	}

	return c, nil
}

type queryMsg struct {
	DB         string            `json:"db"`
	CSL        string            `json:"csl"`
	Properties requestProperties `json:"properties,omitempty"`
}

var writeRE = regexp.MustCompile(`(\.set|\.append|\.set-or-append|\.set-or-replace)`)

type connOptions struct {
	queryOptions *queryOptions
	mgmtOptions  *mgmtOptions
}

// query makes a query for the purpose of extracting data from Kusto. Context can be used to set
// a timeout or cancel the query. Queries cannot take longer than 5 minutes.
func (c *conn) query(ctx context.Context, db string, query Stmt, options *queryOptions) (execResp, error) {
	if strings.HasPrefix(strings.TrimSpace(query.String()), ".") {
		return execResp{}, errors.ES(errors.OpQuery, errors.KClientArgs, "a Stmt to Query() cannot begin with a period(.), only Mgmt() calls can do that").SetNoRetry()
	}

	return c.execute(ctx, execQuery, db, query, *options.requestProperties)
}

// mgmt is used to do management queries to Kusto.
func (c *conn) mgmt(ctx context.Context, db string, query Stmt, options *mgmtOptions) (execResp, error) {
	if writeRE.MatchString(query.String()) {
		if !options.canWrite {
			return execResp{}, errors.ES(
				errors.OpQuery,
				errors.KClientArgs,
				"Mgmt() attempted to do a write operation. "+
					"This requires the AllowWrite() QueryOption to be passed. "+
					"Please see documentation on that option before use",
			).SetNoRetry()
		}
	}

	return c.execute(ctx, execMgmt, db, query, *options.requestProperties)
}

const (
	execUnknown = 0
	execQuery   = 1
	execMgmt    = 2
)

type execResp struct {
	reqHeader  http.Header
	respHeader http.Header
	frameCh    chan frames.Frame
}

func (c *conn) execute(ctx context.Context, execType int, db string, query Stmt, properties requestProperties) (execResp, error) {
	var op errors.Op
	if execType == execQuery {
		op = errors.OpQuery
	} else if execType == execMgmt {
		op = errors.OpMgmt
	}

	header := http.Header{}
	header.Add("Accept", "application/json")
	header.Add("Accept-Encoding", "gzip")
	header.Add("x-ms-client-version", "Kusto.Go.Client: "+version.Kusto)
	header.Add("Content-Type", "application/json; charset=utf-8")
	header.Add("x-ms-client-request-id", "KGC.execute;"+uuid.New().String())

	var endpoint *url.URL
	buff := bufferPool.Get().(*bytes.Buffer)
	buff.Reset()
	defer bufferPool.Put(buff)

	switch execType {
	case execQuery, execMgmt:
		var err error
		err = json.NewEncoder(buff).Encode(
			queryMsg{
				DB:         db,
				CSL:        query.String(),
				Properties: properties,
			},
		)
		if err != nil {
			return execResp{}, errors.E(op, errors.KInternal, fmt.Errorf("could not JSON marshal the Query message: %w", err))
		}
		if execType == execQuery {
			endpoint = c.endQuery
		} else {
			endpoint = c.endMgmt
		}
	default:
		return execResp{}, errors.ES(op, errors.KInternal, "internal error: did not understand the type of execType: %d", execType)
	}

	req := &http.Request{
		Method: http.MethodPost,
		URL:    endpoint,
		Header: header,
		Body:   ioutil.NopCloser(buff),
	}

	var err error
	prep := c.auth.WithAuthorization()
	req, err = prep(autorest.CreatePreparer()).Prepare(req)
	if err != nil {
		return execResp{}, errors.E(op, errors.KInternal, err)
	}

	resp, err := c.client.Do(req.WithContext(ctx))
	if err != nil {
		// TODO(jdoak): We need a http error unwrap function that pulls out an *errors.Error.
		return execResp{}, errors.E(op, errors.KHTTPError, fmt.Errorf("with query %q: %w", query.String(), err))
	}

	body, err := response.TranslateBody(resp, op)
	if err != nil {
		return execResp{}, err
	}

	if resp.StatusCode == http.StatusTooManyRequests {
		return execResp{}, errors.HTTPErrorCode(op, resp.StatusCode, body, fmt.Sprintf("request got throttled for query %q: ", query.String()))
	}

	if resp.StatusCode != http.StatusOK {
		return execResp{}, errors.HTTP(op, resp.Status, body, fmt.Sprintf("error from Kusto endpoint for query %q: ", query.String()))
	}

	var dec frames.Decoder
	switch execType {
	case execMgmt:
		dec = &v1.Decoder{}
	case execQuery:
		dec = &v2.Decoder{}
	default:
		return execResp{}, errors.ES(op, errors.KInternal, "unknown execution type was %v", execType).SetNoRetry()
	}

	frameCh := dec.Decode(ctx, body, op)

	return execResp{reqHeader: header, respHeader: resp.Header, frameCh: frameCh}, nil
}<|MERGE_RESOLUTION|>--- conflicted
+++ resolved
@@ -55,17 +55,10 @@
 
 	c := &conn{
 		auth:        auth.Authorizer,
-<<<<<<< HEAD
-		endMgmt:     &url.URL{Scheme: "https", Host: u.Hostname(), Path: "/v1/rest/mgmt"},
-		endQuery:    &url.URL{Scheme: "https", Host: u.Hostname(), Path: "/v2/rest/query"},
-		streamQuery: &url.URL{Scheme: "https", Host: u.Hostname(), Path: "/v1/rest/ingest/"},
-		client:      client,
-=======
 		endMgmt:     &url.URL{Scheme: "https", Host: u.Host, Path: "/v1/rest/mgmt"},
 		endQuery:    &url.URL{Scheme: "https", Host: u.Host, Path: "/v2/rest/query"},
 		streamQuery: &url.URL{Scheme: "https", Host: u.Host, Path: "/v1/rest/ingest/"},
-		client:      &http.Client{},
->>>>>>> 59364428
+		client:      client,
 	}
 
 	return c, nil
