package ingest

import (
	// "bytes"
	"bytes"
	"context"
	"encoding/json"
	"io"
	"os"

	"github.com/Azure/azure-kusto-go/kusto"
	"github.com/Azure/azure-kusto-go/kusto/data/errors"
	"github.com/Azure/azure-kusto-go/kusto/ingest/internal/gzip"
	"github.com/Azure/azure-kusto-go/kusto/ingest/internal/properties"
	"github.com/Azure/azure-kusto-go/kusto/ingest/internal/queued"
	"github.com/Azure/azure-kusto-go/kusto/ingest/internal/utils"

	"github.com/google/uuid"
)

type streamIngestor interface {
	io.Closer
	StreamIngest(ctx context.Context, db, table string, payload io.Reader, format kusto.DataFormatForStreaming, mappingName string, clientRequestId string, isBlobUri bool) error
}

// Streaming provides data ingestion from external sources into Kusto.
type Streaming struct {
	db         string
	table      string
	client     QueryClient
	streamConn streamIngestor
}

type blobUri struct {
	SourceUri string `json:"sourceUri"`
}

// NewStreaming is the constructor for Streaming.
// More information can be found here:
// https://docs.microsoft.com/en-us/azure/kusto/management/create-ingestion-mapping-command
func NewStreaming(client QueryClient, db, table string) (*Streaming, error) {
	streamConn, err := kusto.NewConn(removeIngestPrefix(client.Endpoint()), client.Auth(), client.HttpClient(), client.ClientDetails())
	if err != nil {
		return nil, err
	}

	i := &Streaming{
		db:         db,
		table:      table,
		client:     client,
		streamConn: streamConn,
	}

	return i, nil
}

// FromFile allows uploading a data file for Kusto from either a local path or a blobstore URI path.
// This method is thread-safe.
func (i *Streaming) FromFile(ctx context.Context, fPath string, options ...FileOption) (*Result, error) {
	props := i.newProp()
	file, err, local := prepFileAndProps(fPath, &props, options, StreamingClient)

	if err != nil {
		return nil, err
	}

	if !local {
		return streamImpl(i.streamConn, ctx, generateBlobUriPayloadReader(fPath), props, true)
	}

	defer file.Close()
	return streamImpl(i.streamConn, ctx, file, props, false)
}

// Returns the opened file, err, boolean indicator if its a local file
func prepFileAndProps(fPath string, props *properties.All, options []FileOption, client ClientScope) (*os.File, error, bool) {
	var err error
	for _, option := range options {
		err := option.Run(props, client, FromFile)
		if err != nil {
			return nil, err, true
		}
	}

	local, err := queued.IsLocalPath(fPath)
	if err != nil {
		return nil, err, local
	}

	props.Source.OriginalSource = fPath
<<<<<<< HEAD
	compression := queued.CompressionDiscovery(fPath)
	props.Source.DontCompress = queued.ShouldCompress(props, compression)
=======

	if !local {
		return nil, nil, false
	}

	compression := utils.CompressionDiscovery(fPath)
	if compression != properties.CTNone {
		props.Source.DontCompress = true
	}
>>>>>>> 1161e23d

	err = queued.CompleteFormatFromFileName(props, fPath)
	if err != nil {
		return nil, err, true
	}

	file, err := os.Open(fPath)
	if err != nil {
		return nil, err, true
	}
<<<<<<< HEAD

	return file, nil
=======
	return file, nil, true
>>>>>>> 1161e23d
}

// FromReader allows uploading a data file for Kusto from an io.Reader. The content is uploaded to Blobstore and
// ingested after all data in the reader is processed. Content should not use compression as the content will be
// compressed with gzip. This method is thread-safe.
func (i *Streaming) FromReader(ctx context.Context, reader io.Reader, options ...FileOption) (*Result, error) {
	props := i.newProp()

	for _, prop := range options {
		err := prop.Run(&props, StreamingClient, FromReader)
		if err != nil {
			return nil, err
		}
	}

	return streamImpl(i.streamConn, ctx, reader, props, false)
}

<<<<<<< HEAD
func streamImpl(c streamIngestor, ctx context.Context, payload io.Reader, props properties.All) (*Result, error) {
	compress := queued.ShouldCompress(&props, types.CTUnknown)
	if compress {
=======
func streamImpl(c streamIngestor, ctx context.Context, payload io.Reader, props properties.All, isBlobUri bool) (*Result, error) {
	compress := !props.Source.DontCompress
	if compress && !isBlobUri {
>>>>>>> 1161e23d
		payload = gzip.Compress(payload)
	}

	if props.Ingestion.Additional.Format == DFUnknown {
		props.Ingestion.Additional.Format = CSV
	}

	err := c.StreamIngest(ctx, props.Ingestion.DatabaseName, props.Ingestion.TableName, payload, props.Ingestion.Additional.Format,
		props.Ingestion.Additional.IngestionMappingRef,
		props.Streaming.ClientRequestId,
		isBlobUri)

	if err != nil {
		if e, ok := errors.GetKustoError(err); ok {
			return nil, e
		}
		return nil, errors.E(errors.OpIngestStream, errors.KClientArgs, err)
	}

	err = props.ApplyDeleteLocalSourceOption()
	if err != nil {
		return nil, err
	}

	result := newResult()
	result.putProps(props)
	result.record.Status = "Success"

	return result, nil
}

func (i *Streaming) newProp() properties.All {
	return properties.All{
		Ingestion: properties.Ingestion{
			DatabaseName: i.db,
			TableName:    i.table,
		},
		Streaming: properties.Streaming{
			ClientRequestId: "KGC.executeStreaming;" + uuid.New().String(),
		},
	}
}

func (i *Streaming) Close() error {
	return i.streamConn.Close()
}

func generateBlobUriPayloadReader(fPath string) io.Reader {
	buf := new(bytes.Buffer)
	json.NewEncoder(buf).Encode(
		blobUri{
			SourceUri: fPath,
		},
	)
	return io.NopCloser(buf)
}<|MERGE_RESOLUTION|>--- conflicted
+++ resolved
@@ -87,21 +87,13 @@
 		return nil, err, local
 	}
 
-	props.Source.OriginalSource = fPath
-<<<<<<< HEAD
-	compression := queued.CompressionDiscovery(fPath)
-	props.Source.DontCompress = queued.ShouldCompress(props, compression)
-=======
-
 	if !local {
 		return nil, nil, false
 	}
-
-	compression := utils.CompressionDiscovery(fPath)
-	if compression != properties.CTNone {
-		props.Source.DontCompress = true
-	}
->>>>>>> 1161e23d
+  
+  props.Source.OriginalSource = fPath
+	compression := queued.CompressionDiscovery(fPath)
+	props.Source.DontCompress = queued.ShouldCompress(props, compression)
 
 	err = queued.CompleteFormatFromFileName(props, fPath)
 	if err != nil {
@@ -112,12 +104,7 @@
 	if err != nil {
 		return nil, err, true
 	}
-<<<<<<< HEAD
-
-	return file, nil
-=======
 	return file, nil, true
->>>>>>> 1161e23d
 }
 
 // FromReader allows uploading a data file for Kusto from an io.Reader. The content is uploaded to Blobstore and
@@ -136,15 +123,10 @@
 	return streamImpl(i.streamConn, ctx, reader, props, false)
 }
 
-<<<<<<< HEAD
-func streamImpl(c streamIngestor, ctx context.Context, payload io.Reader, props properties.All) (*Result, error) {
-	compress := queued.ShouldCompress(&props, types.CTUnknown)
-	if compress {
-=======
+
 func streamImpl(c streamIngestor, ctx context.Context, payload io.Reader, props properties.All, isBlobUri bool) (*Result, error) {
-	compress := !props.Source.DontCompress
-	if compress && !isBlobUri {
->>>>>>> 1161e23d
+  compress := queued.ShouldCompress(&props, types.CTUnknown)
+  if compress && !isBlobUri {
 		payload = gzip.Compress(payload)
 	}
 
