--- conflicted
+++ resolved
@@ -51,14 +51,10 @@
         # Details on CodeQL's query packs refer to : https://docs.github.com/en/code-security/code-scanning/automatically-scanning-your-code-for-vulnerabilities-and-errors/configuring-code-scanning#using-queries-in-ql-packs
         # queries: security-extended,security-and-quality
 
-<<<<<<< HEAD
-
-=======
     - name: Set up Go 1.19
       uses: actions/setup-go@v3
       with:
         go-version: '^1.19.0'
->>>>>>> 649f23d9
     # Autobuild attempts to build any compiled languages  (C/C++, C#, or Java).
     # If this step fails, then you should remove it and run the build manually (see below)
     - name: Autobuild
