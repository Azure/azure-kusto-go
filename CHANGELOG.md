--- conflicted
+++ resolved
@@ -5,7 +5,6 @@
 The format is based on [Keep a Changelog](https://keepachangelog.com/en/1.0.0/),
 and this project adheres to [Semantic Versioning](https://semver.org/spec/v2.0.0.html).
 
-<<<<<<< HEAD
 ## Unreleased
 ### Added
 * [BREAKING] [MAJOR] Split the main module into two packages:
@@ -13,7 +12,7 @@
     * azkustoingest - contains ingestion in all its forms.
 * [BREAKING] [MAJOR] Constructing ingest clients is now done using a KustoConnectionStringBuilder, and not a client struct.
 * [BREAKING] [MAJOR] Changes in the kusto type system
-  * Decimal values are now represented as `decimal.Decimal` instead of `string`. This is to maintain efficiency and ease of use.
+    * Decimal values are now represented as `decimal.Decimal` instead of `string`. This is to maintain efficiency and ease of use.
 * In addition, passing a default database and table for ingestion is not necessary anymore, and can be done using Options.
    ```go
    // before:
@@ -27,7 +26,7 @@
 * ManagedStreamingClient constructor now only requires the query endpoint, and will infer the ingest endpoint from it. If you want to use a different endpoint, use the `azkustoingest.WithCustomIngestConnectionString()` option.
 * Removed the old deprecated Stream() method on queued ingest client, instead use azkustoingest.NewStreaming() or azkustoingest.NewManaged() for proper streaming ingest client.
 * Removed `QueryIngestion()` option for Query client. If you want to perform commands against the dm, create a query client with the "ingest-" endpoint.
-=======
+
 ## [0.14.2] - 2023-11-08
 
 ### Fixed
@@ -38,7 +37,7 @@
 
 ### Added
 - Support new playfab domain
->>>>>>> 6d09f800
+
 
 ### Fixed
 
