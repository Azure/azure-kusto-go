--- conflicted
+++ resolved
@@ -21,10 +21,7 @@
 	v1 "github.com/Azure/azure-kusto-go/kusto/internal/frames/v1"
 	v2 "github.com/Azure/azure-kusto-go/kusto/internal/frames/v2"
 	"github.com/Azure/azure-kusto-go/kusto/internal/response"
-<<<<<<< HEAD
-=======
 	truestedEndpoints "github.com/Azure/azure-kusto-go/kusto/trusted_endpoints"
->>>>>>> 161d3d82
 	"github.com/google/uuid"
 )
 
@@ -42,10 +39,7 @@
 	auth                           Authorization
 	endMgmt, endQuery, streamQuery *url.URL
 	client                         *http.Client
-<<<<<<< HEAD
-=======
 	endpointValidated              atomic.Bool
->>>>>>> 161d3d82
 	clientDetails                  *ClientDetails
 }
 
@@ -212,8 +206,6 @@
 	return op, header, resp.Header, body, nil
 }
 
-<<<<<<< HEAD
-=======
 func (c *conn) validateEndpoint() error {
 	if !c.endpointValidated.Load() {
 		var err error
@@ -230,7 +222,6 @@
 	return nil
 }
 
->>>>>>> 161d3d82
 func (c *conn) getHeaders(properties requestProperties) http.Header {
 	header := http.Header{}
 	header.Add("Accept", "application/json")
